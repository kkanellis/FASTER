// Copyright (c) Microsoft Corporation. All rights reserved.
// Licensed under the MIT license.

#pragma once

#define _SILENCE_EXPERIMENTAL_FILESYSTEM_DEPRECATION_WARNING

#include <atomic>
#include <cassert>
#include <cinttypes>
#include <cstdint>
#include <cstdio>
#include <cstring>
#include <type_traits>
#include <algorithm>

#include "device/file_system_disk.h"

#include "alloc.h"
#include "checkpoint_locks.h"
#include "checkpoint_state.h"
#include "constants.h"
#include "compact.h"
#include "gc_state.h"
#include "grow_state.h"
#include "guid.h"
#include "hash_table.h"
#include "internal_contexts.h"
#include "key_hash.h"
#include "malloc_fixed_page_size.h"
#include "persistent_memory_malloc.h"
#include "record.h"
#include "recovery_status.h"
#include "state_transitions.h"
#include "status.h"
#include "utility.h"
#include "log_scan.h"
#include "compact.h"

using namespace std::chrono_literals;

/// The FASTER key-value store, and related classes.

namespace FASTER {
namespace core {

// Forward class declaration
template<class K, class V, class D>
class FasterKvHC;

class alignas(Constants::kCacheLineBytes) ThreadContext {
 public:
  ThreadContext()
    : contexts_{}
    , cur_{ 0 } {
  }

  inline const ExecutionContext& cur() const {
    return contexts_[cur_];
  }
  inline ExecutionContext& cur() {
    return contexts_[cur_];
  }

  inline const ExecutionContext& prev() const {
    return contexts_[(cur_ + 1) % 2];
  }
  inline ExecutionContext& prev() {
    return contexts_[(cur_ + 1) % 2];
  }

  inline void swap() {
    cur_ = (cur_ + 1) % 2;
  }

 private:
  ExecutionContext contexts_[2];
  uint8_t cur_;
};
static_assert(sizeof(ThreadContext) == 448, "sizeof(ThreadContext) != 448");

/// The FASTER key-value store.
template <class K, class V, class D>
class FasterKv {
 public:
  typedef FasterKv<K, V, D> faster_t;
  friend class FasterKvHC<K, V, D>;

  /// Keys and values stored in this key-value store.
  typedef K key_t;
  typedef V value_t;

  typedef D disk_t;
  typedef typename D::file_t file_t;
  typedef typename D::log_file_t log_file_t;

  typedef PersistentMemoryMalloc<disk_t> hlog_t;

  /// Contexts that have been deep-copied, for async continuations, and must be accessed via
  /// virtual function calls.
  typedef AsyncPendingReadContext<key_t> async_pending_read_context_t;
  typedef AsyncPendingUpsertContext<key_t> async_pending_upsert_context_t;
  typedef AsyncPendingRmwContext<key_t> async_pending_rmw_context_t;
  typedef AsyncPendingDeleteContext<key_t> async_pending_delete_context_t;
  typedef AsyncPendingExistsContext<key_t> async_pending_exists_context_t;

  FasterKv(uint64_t table_size, uint64_t log_size, const std::string& filename,
           double log_mutable_fraction = 0.9, bool pre_allocate_log = false,
           const std::string& config = "")
    : min_table_size_{ table_size }
    , disk{ filename, epoch_, config }
    , hlog{ filename.empty() /*hasNoBackingStorage*/, log_size, epoch_, disk, disk.log(), log_mutable_fraction, pre_allocate_log }
    , system_state_{ Action::None, Phase::REST, 1 }
    , num_pending_ios{ 0 } {
    if(!Utility::IsPowerOfTwo(table_size)) {
      throw std::invalid_argument{ " Size is not a power of 2" };
    }
    if(table_size > INT32_MAX) {
      throw std::invalid_argument{ " Cannot allocate such a large hash table " };
    }

    resize_info_.version = 0;
    state_[0].Initialize(table_size, disk.log().alignment());
    overflow_buckets_allocator_[0].Initialize(disk.log().alignment(), epoch_);
  }

  // No copy constructor.
  FasterKv(const FasterKv& other) = delete;

 public:
  /// Thread-related operations
  Guid StartSession(Guid guid = Guid());
  uint64_t ContinueSession(const Guid& guid);
  void StopSession();
  void Refresh();

  /// Store interface
  template <class RC>
  inline Status Read(RC& context, AsyncCallback callback, uint64_t monotonic_serial_num,
                      bool abort_if_tombstone = false);

  template <class UC>
  inline Status Upsert(UC& context, AsyncCallback callback, uint64_t monotonic_serial_num);

  template <class MC>
  inline Status Rmw(MC& context, AsyncCallback callback, uint64_t monotonic_serial_num,
                      bool create_if_not_exists = true);

  template <class DC>
  inline Status Delete(DC& context, AsyncCallback callback, uint64_t monotonic_serial_num,
                        bool force_tombstone = false);

  inline bool CompletePending(bool wait = false);

  /// Checkpoint/recovery operations.
  bool Checkpoint(IndexPersistenceCallback index_persistence_callback,
                  HybridLogPersistenceCallback hybrid_log_persistence_callback,
                  Guid& token);
  bool CheckpointIndex(IndexPersistenceCallback index_persistence_callback, Guid& token);
  bool CheckpointHybridLog(HybridLogPersistenceCallback hybrid_log_persistence_callback,
                            Guid& token);
  Status Recover(const Guid& index_token, const Guid& hybrid_log_token, uint32_t& version,
                 std::vector<Guid>& session_ids);

  /// Log compaction entry method.
  bool Compact(uint64_t untilAddress);
  bool CompactWithLookup(uint64_t until_address, bool shift_begin_address,
                          int n_threads = kNumCompactionThreads,
                          faster_t* dest_store = nullptr);

  /// Truncating the head of the log.
  bool ShiftBeginAddress(Address address, GcState::truncate_callback_t truncate_callback,
                         GcState::complete_callback_t complete_callback);

  /// Make the hash table larger.
  bool GrowIndex(GrowState::callback_t caller_callback);

  /// Statistics
  inline uint64_t Size() const {
    return hlog.GetTailAddress().control() - hlog.begin_address.control();
  }
  inline void DumpDistribution() {
    state_[resize_info_.version].DumpDistribution(
      overflow_buckets_allocator_[resize_info_.version]);
  }

 private:
  typedef Record<key_t, value_t> record_t;
  typedef PendingContext<key_t> pending_context_t;

 public:
  template <class C>
  inline OperationStatus InternalRead(C& pending_context) const;

  template <class C>
  inline OperationStatus InternalUpsert(C& pending_context);

  template <class C>
  inline OperationStatus InternalRmw(C& pending_context, bool retrying);

  inline OperationStatus InternalRetryPendingRmw(async_pending_rmw_context_t& pending_context);

  template<class C>
  inline OperationStatus InternalDelete(C& pending_context, bool force_tombstone);

  template<class CC>
  inline OperationStatus ConditionalCopyToTail(CC& context);

 private:
  OperationStatus InternalContinuePendingRead(ExecutionContext& ctx,
      AsyncIOContext& io_context);
  OperationStatus InternalContinuePendingRmw(ExecutionContext& ctx,
      AsyncIOContext& io_context);
  OperationStatus InternalContinuePendingExists(ExecutionContext& ctx,
      AsyncIOContext& io_context);

  template<class F>
  inline void InternalCompact(CompactionThreadsContext<F>* ct_ctx, faster_t* dest_store, int thread_idx);

  // Find the hash bucket entry, if any, corresponding to the specified hash.
  // The caller can use the "expected_entry" to CAS its desired address into the entry.
  inline const AtomicHashBucketEntry* FindEntry(KeyHash hash, HashBucketEntry& expected_entry) const;
  // If a hash bucket entry corresponding to the specified hash exists, return it; otherwise,
  // create a new entry. The caller can use the "expected_entry" to CAS its desired address into
  // the entry.
  inline AtomicHashBucketEntry* FindOrCreateEntry(KeyHash hash, HashBucketEntry& expected_entry);
  template<class C>
  inline Address TraceBackForKeyMatchCtxt(const C& ctxt, Address from_address,
                                      Address min_offset) const;
  inline Address TraceBackForKeyMatch(const key_t& key, Address from_address,
                                      Address min_offset) const;
  Address TraceBackForOtherChainStart(uint64_t old_size,  uint64_t new_size, Address from_address,
                                      Address min_address, uint8_t side);

  // If a hash bucket entry corresponding to the specified hash exists, return it; otherwise,
  // return an unused bucket entry.
  inline AtomicHashBucketEntry* FindTentativeEntry(KeyHash hash, HashBucket* bucket,
      uint8_t version, HashBucketEntry& expected_entry);
  // Looks for an entry that has the same
  inline bool HasConflictingEntry(KeyHash hash, const HashBucket* bucket, uint8_t version,
                                  const AtomicHashBucketEntry* atomic_entry) const;

  inline Address BlockAllocate(uint32_t record_size, faster_t* other_store = nullptr);

  inline Status HandleOperationStatus(ExecutionContext& ctx,
                                      pending_context_t& pending_context,
                                      OperationStatus internal_status, bool& async);
  inline Status PivotAndRetry(ExecutionContext& ctx, pending_context_t& pending_context,
                              bool& async);
  inline Status RetryLater(ExecutionContext& ctx, pending_context_t& pending_context,
                           bool& async);
  inline constexpr uint32_t MinIoRequestSize() const;
  inline Status IssueAsyncIoRequest(ExecutionContext& ctx, pending_context_t& pending_context,
                                    bool& async);

  void AsyncGetFromDisk(Address address, uint32_t num_records, AsyncIOCallback callback,
                        AsyncIOContext& context);
  static void AsyncGetFromDiskCallback(IAsyncContext* ctxt, Status result,
                                       size_t bytes_transferred);

  void CompleteIoPendingRequests(ExecutionContext& context);
  void CompleteRetryRequests(ExecutionContext& context);

  template <class EC>
  inline Status RecordExists(EC& context, AsyncCallback callback, Address begin_address);

  /// Checkpoint/recovery methods.
  void InitializeCheckpointLocks();
  void HandleSpecialPhases();
  bool GlobalMoveToNextState(SystemState current_state);

  Status CheckpointFuzzyIndex();
  Status CheckpointFuzzyIndexComplete();
  Status RecoverFuzzyIndex();
  Status RecoverFuzzyIndexComplete(bool wait);

  Status WriteIndexMetadata();
  Status ReadIndexMetadata(const Guid& token);
  Status WriteCprMetadata();
  Status ReadCprMetadata(const Guid& token);
  Status WriteCprContext();
  Status ReadCprContexts(const Guid& token, const Guid* guids);

  Status RecoverHybridLog();
  Status RecoverHybridLogFromSnapshotFile();
  Status RecoverFromPage(Address from_address, Address to_address);
  Status RestoreHybridLog();

  void MarkAllPendingRequests();

  /// Grow Index methods
  inline void HeavyEnter();
  bool CleanHashTableBuckets();
  void SplitHashTableBuckets();
  void AddHashEntry(HashBucket*& bucket, uint32_t& next_idx, uint8_t version,
                    HashBucketEntry entry);

  /// Compaction/Garbage collect methods
  Address LogScanForValidity(Address from, faster_t* temp);
  bool ContainsKeyInMemory(key_t key, Address offset);

  /// Access the current and previous (thread-local) execution contexts.
  const ExecutionContext& thread_ctx() const {
    return thread_contexts_[Thread::id()].cur();
  }
  ExecutionContext& thread_ctx() {
    return thread_contexts_[Thread::id()].cur();
  }
  ExecutionContext& prev_thread_ctx() {
    return thread_contexts_[Thread::id()].prev();
  }

 private:
  LightEpoch epoch_;

 public:
  disk_t disk;
  hlog_t hlog;

  static constexpr int kNumCompactionThreads = 8;

 private:
  static constexpr bool kCopyReadsToTail = false;
  static constexpr uint64_t kGcHashTableChunkSize = 16384;
  static constexpr uint64_t kGrowHashTableChunkSize = 16384;

  bool fold_over_snapshot = true;

  /// Initial size of the table
  uint64_t min_table_size_;

  // Allocator for the hash buckets that don't fit in the hash table.
  MallocFixedPageSize<HashBucket, disk_t> overflow_buckets_allocator_[2];

  // An array of size two, that contains the old and new versions of the hash-table
  InternalHashTable<disk_t> state_[2];

  CheckpointLocks checkpoint_locks_;

  ResizeInfo resize_info_;

  AtomicSystemState system_state_;

  /// Checkpoint/recovery state.
  CheckpointState<file_t> checkpoint_;
  /// Garbage collection state.
  GcState gc_;
  /// Grow (hash table) state.
  GrowState grow_;

  /// Global count of pending I/Os, used for throttling.
  std::atomic<uint64_t> num_pending_ios;

  /// Space for two contexts per thread, stored inline.
  ThreadContext thread_contexts_[Thread::kMaxNumThreads];
};

// Implementations.
template <class K, class V, class D>
inline Guid FasterKv<K, V, D>::StartSession(Guid guid) {
  SystemState state = system_state_.load();
  if(state.phase != Phase::REST) {
    throw std::runtime_error{ "Can acquire only in REST phase!" };
  }
  if (Guid::IsNull(guid)) {
    guid = Guid::Create();
  }
  thread_ctx().Initialize(state.phase, state.version, guid, 0);
  Refresh();
  return thread_ctx().guid;
}

template <class K, class V, class D>
inline uint64_t FasterKv<K, V, D>::ContinueSession(const Guid& session_id) {
  auto iter = checkpoint_.continue_tokens.find(session_id);
  if(iter == checkpoint_.continue_tokens.end()) {
    throw std::invalid_argument{ "Unknown session ID" };
  }

  SystemState state = system_state_.load();
  if(state.phase != Phase::REST) {
    throw std::runtime_error{ "Can continue only in REST phase!" };
  }
  thread_ctx().Initialize(state.phase, state.version, session_id, iter->second);
  Refresh();
  return iter->second;
}

template <class K, class V, class D>
inline void FasterKv<K, V, D>::Refresh() {
  epoch_.ProtectAndDrain();
  // We check if we are in normal mode
  SystemState new_state = system_state_.load();
  if(thread_ctx().phase == Phase::REST && new_state.phase == Phase::REST) {
    return;
  }
  HandleSpecialPhases();
}

template <class K, class V, class D>
inline void FasterKv<K, V, D>::StopSession() {
  // If this thread is still involved in some activity, wait until it finishes.
  while(thread_ctx().phase != Phase::REST ||
        !thread_ctx().pending_ios.empty() ||
        !thread_ctx().retry_requests.empty()) {
    CompletePending(false);
    std::this_thread::yield();
  }

  assert(thread_ctx().retry_requests.empty());
  assert(thread_ctx().pending_ios.empty());
  assert(thread_ctx().io_responses.empty());

  assert(prev_thread_ctx().retry_requests.empty());
  assert(prev_thread_ctx().pending_ios.empty());
  assert(prev_thread_ctx().io_responses.empty());

  assert(thread_ctx().phase == Phase::REST);

  epoch_.Unprotect();
}

template <class K, class V, class D>
inline const AtomicHashBucketEntry* FasterKv<K, V, D>::FindEntry(KeyHash hash,
    HashBucketEntry& expected_entry) const {
  expected_entry = HashBucketEntry::kInvalidEntry;
  // Truncate the hash to get a bucket page_index < state[version].size.
  uint32_t version = resize_info_.version;
  const HashBucket* bucket = &state_[version].bucket(hash);
  assert(reinterpret_cast<size_t>(bucket) % Constants::kCacheLineBytes == 0);

  while(true) {
    // Search through the bucket looking for our key. Last entry is reserved
    // for the overflow pointer.
    for(uint32_t entry_idx = 0; entry_idx < HashBucket::kNumEntries; ++entry_idx) {
      HashBucketEntry entry = bucket->entries[entry_idx].load();
      if(entry.unused()) {
        continue;
      }
      if(hash.tag() == entry.tag()) {
        // Found a matching tag. (So, the input hash matches the entry on 14 tag bits +
        // log_2(table size) address bits.)
        if(!entry.tentative()) {
          // If (final key, return immediately)
          expected_entry = entry;
          return &bucket->entries[entry_idx];
        }
      }
    }

    // Go to next bucket in the chain
    HashBucketOverflowEntry entry = bucket->overflow_entry.load();
    if(entry.unused()) {
      // No more buckets in the chain.
      return nullptr;
    }
    bucket = &overflow_buckets_allocator_[version].Get(entry.address());
    assert(reinterpret_cast<size_t>(bucket) % Constants::kCacheLineBytes == 0);
  }
  assert(false);
  return nullptr; // NOT REACHED
}

template <class K, class V, class D>
inline AtomicHashBucketEntry* FasterKv<K, V, D>::FindTentativeEntry(KeyHash hash,
    HashBucket* bucket,
    uint8_t version, HashBucketEntry& expected_entry) {
  expected_entry = HashBucketEntry::kInvalidEntry;
  AtomicHashBucketEntry* atomic_entry = nullptr;
  // Try to find a slot that contains the right tag or that's free.
  while(true) {
    // Search through the bucket looking for our key. Last entry is reserved
    // for the overflow pointer.
    for(uint32_t entry_idx = 0; entry_idx < HashBucket::kNumEntries; ++entry_idx) {
      HashBucketEntry entry = bucket->entries[entry_idx].load();
      if(entry.unused()) {
        if(!atomic_entry) {
          // Found a free slot; keep track of it, and continue looking for a match.
          atomic_entry = &bucket->entries[entry_idx];
        }
        continue;
      }
      if(hash.tag() == entry.tag() && !entry.tentative()) {
        // Found a match. (So, the input hash matches the entry on 14 tag bits +
        // log_2(table size) address bits.) Return it to caller.
        expected_entry = entry;
        return &bucket->entries[entry_idx];
      }
    }
    // Go to next bucket in the chain
    HashBucketOverflowEntry overflow_entry = bucket->overflow_entry.load();
    if(overflow_entry.unused()) {
      // No more buckets in the chain.
      if(atomic_entry) {
        // We found a free slot earlier (possibly inside an earlier bucket).
        assert(expected_entry == HashBucketEntry::kInvalidEntry);
        return atomic_entry;
      }
      // We didn't find any free slots, so allocate new bucket.
      FixedPageAddress new_bucket_addr = overflow_buckets_allocator_[version].Allocate();
      bool success;
      do {
        HashBucketOverflowEntry new_bucket_entry{ new_bucket_addr };
        success = bucket->overflow_entry.compare_exchange_strong(overflow_entry,
                  new_bucket_entry);
      } while(!success && overflow_entry.unused());
      if(!success) {
        // Install failed, undo allocation; use the winner's entry
        overflow_buckets_allocator_[version].FreeAtEpoch(new_bucket_addr, 0);
      } else {
        // Install succeeded; we have a new bucket on the chain. Return its first slot.
        bucket = &overflow_buckets_allocator_[version].Get(new_bucket_addr);
        assert(expected_entry == HashBucketEntry::kInvalidEntry);
        return &bucket->entries[0];
      }
    }
    // Go to the next bucket.
    bucket = &overflow_buckets_allocator_[version].Get(overflow_entry.address());
    assert(reinterpret_cast<size_t>(bucket) % Constants::kCacheLineBytes == 0);
  }
  assert(false);
  return nullptr; // NOT REACHED
}

template <class K, class V, class D>
bool FasterKv<K, V, D>::HasConflictingEntry(KeyHash hash, const HashBucket* bucket, uint8_t version,
    const AtomicHashBucketEntry* atomic_entry) const {
  uint16_t tag = atomic_entry->load().tag();
  while(true) {
    for(uint32_t entry_idx = 0; entry_idx < HashBucket::kNumEntries; ++entry_idx) {
      HashBucketEntry entry = bucket->entries[entry_idx].load();
      if(entry != HashBucketEntry::kInvalidEntry &&
          entry.tag() == tag &&
          atomic_entry != &bucket->entries[entry_idx]) {
        // Found a conflict.
        return true;
      }
    }
    // Go to next bucket in the chain
    HashBucketOverflowEntry entry = bucket->overflow_entry.load();
    if(entry.unused()) {
      // Reached the end of the bucket chain; no conflicts found.
      return false;
    }
    // Go to the next bucket.
    bucket = &overflow_buckets_allocator_[version].Get(entry.address());
    assert(reinterpret_cast<size_t>(bucket) % Constants::kCacheLineBytes == 0);
  }
}

template <class K, class V, class D>
inline AtomicHashBucketEntry* FasterKv<K, V, D>::FindOrCreateEntry(KeyHash hash,
    HashBucketEntry& expected_entry) {
  // Truncate the hash to get a bucket page_index < state[version].size.
  const uint32_t version = resize_info_.version;
  assert(version <= 1);

  while(true) {
    HashBucket* bucket = &state_[version].bucket(hash);
    assert(reinterpret_cast<size_t>(bucket) % Constants::kCacheLineBytes == 0);

    AtomicHashBucketEntry* atomic_entry = FindTentativeEntry(hash, bucket, version,
                                          expected_entry);
    if(expected_entry != HashBucketEntry::kInvalidEntry) {
      // Found an existing hash bucket entry; nothing further to check.
      return atomic_entry;
    }
    // We have a free slot.
    assert(atomic_entry);
    assert(expected_entry == HashBucketEntry::kInvalidEntry);
    // Try to install tentative tag in free slot.
    HashBucketEntry entry{ Address::kInvalidAddress, hash.tag(), true };
    if(atomic_entry->compare_exchange_strong(expected_entry, entry)) {
      // See if some other thread is also trying to install this tag.
      if(HasConflictingEntry(hash, bucket, version, atomic_entry)) {
        // Back off and try again.
        atomic_entry->store(HashBucketEntry::kInvalidEntry);
      } else {
        // No other thread was trying to install this tag, so we can clear our entry's "tentative"
        // bit.
        expected_entry = HashBucketEntry{ Address::kInvalidAddress, hash.tag(), false };
        atomic_entry->store(expected_entry);
        return atomic_entry;
      }
    }
  }
  assert(false);
  return nullptr; // NOT REACHED
}

template <class K, class V, class D>
template <class RC>
inline Status FasterKv<K, V, D>::Read(RC& context, AsyncCallback callback,
                                      uint64_t monotonic_serial_num, bool abort_if_tombstone) {
  typedef RC read_context_t;
  typedef PendingReadContext<RC> pending_read_context_t;
  static_assert(std::is_base_of<value_t, typename read_context_t::value_t>::value,
                "value_t is not a base class of read_context_t::value_t");
  static_assert(alignof(value_t) == alignof(typename read_context_t::value_t),
                "alignof(value_t) != alignof(typename read_context_t::value_t)");

  pending_read_context_t pending_context{ context, callback, abort_if_tombstone };
  OperationStatus internal_status = InternalRead(pending_context);
  Status status;
  if(internal_status == OperationStatus::SUCCESS) {
    status = Status::Ok;
  } else if(internal_status == OperationStatus::NOT_FOUND) {
    status = Status::NotFound;
  } else if (internal_status == OperationStatus::ABORTED) {
    assert(abort_if_tombstone);
    status = Status::Aborted;
  } else {
    assert(internal_status == OperationStatus::RECORD_ON_DISK);
    bool async;
    status = HandleOperationStatus(thread_ctx(), pending_context, internal_status, async);
  }
  thread_ctx().serial_num = monotonic_serial_num;
  return status;
}

template <class K, class V, class D>
template <class UC>
inline Status FasterKv<K, V, D>::Upsert(UC& context, AsyncCallback callback,
                                        uint64_t monotonic_serial_num) {
  typedef UC upsert_context_t;
  typedef PendingUpsertContext<UC> pending_upsert_context_t;
  static_assert(std::is_base_of<value_t, typename upsert_context_t::value_t>::value,
                "value_t is not a base class of upsert_context_t::value_t");
  static_assert(alignof(value_t) == alignof(typename upsert_context_t::value_t),
                "alignof(value_t) != alignof(typename upsert_context_t::value_t)");

  pending_upsert_context_t pending_context{ context, callback };
  OperationStatus internal_status = InternalUpsert(pending_context);
  Status status;

  if(internal_status == OperationStatus::SUCCESS) {
    status = Status::Ok;
  } else {
    bool async;
    status = HandleOperationStatus(thread_ctx(), pending_context, internal_status, async);
  }
  thread_ctx().serial_num = monotonic_serial_num;
  return status;
}

template <class K, class V, class D>
template <class MC>
inline Status FasterKv<K, V, D>::Rmw(MC& context, AsyncCallback callback,
                                     uint64_t monotonic_serial_num, bool create_if_not_exists) {
  typedef MC rmw_context_t;
  typedef PendingRmwContext<MC> pending_rmw_context_t;
  static_assert(std::is_base_of<value_t, typename rmw_context_t::value_t>::value,
                "value_t is not a base class of rmw_context_t::value_t");
  static_assert(alignof(value_t) == alignof(typename rmw_context_t::value_t),
                "alignof(value_t) != alignof(typename rmw_context_t::value_t)");

  pending_rmw_context_t pending_context{ context, callback, create_if_not_exists };
  OperationStatus internal_status = InternalRmw(pending_context, false);
  Status status;
  if(internal_status == OperationStatus::SUCCESS) {
    status = Status::Ok;
  } else if (internal_status == OperationStatus::NOT_FOUND) {
    // Can be returned iff create_if_not_exists = false
    assert(!create_if_not_exists);
    status = Status::NotFound;
  } else {
    bool async;
    status = HandleOperationStatus(thread_ctx(), pending_context, internal_status, async);
  }
  thread_ctx().serial_num = monotonic_serial_num;
  return status;
}

template <class K, class V, class D>
template <class DC>
inline Status FasterKv<K, V, D>::Delete(DC& context, AsyncCallback callback,
                                        uint64_t monotonic_serial_num, bool force_tombstone) {
  typedef DC delete_context_t;
  typedef PendingDeleteContext<DC> pending_delete_context_t;
  static_assert(std::is_base_of<value_t, typename delete_context_t::value_t>::value,
                "value_t is not a base class of delete_context_t::value_t");
  static_assert(alignof(value_t) == alignof(typename delete_context_t::value_t),
                "alignof(value_t) != alignof(typename delete_context_t::value_t)");

  pending_delete_context_t pending_context{ context, callback };
  OperationStatus internal_status = InternalDelete(pending_context, force_tombstone);
  Status status;
  if(internal_status == OperationStatus::SUCCESS) {
    status = Status::Ok;
  } else if(internal_status == OperationStatus::NOT_FOUND) {
    status = Status::NotFound;
  } else {
    bool async;
    status = HandleOperationStatus(thread_ctx(), pending_context, internal_status, async);
  }
  thread_ctx().serial_num = monotonic_serial_num;
  return status;
}

template <class K, class V, class D>
inline bool FasterKv<K, V, D>::CompletePending(bool wait) {
  do {
    disk.TryComplete();

    bool done = true;
    if(thread_ctx().phase != Phase::WAIT_PENDING && thread_ctx().phase != Phase::IN_PROGRESS) {
      CompleteIoPendingRequests(thread_ctx());
    }
    Refresh();
    CompleteRetryRequests(thread_ctx());

    done = (thread_ctx().pending_ios.empty() && thread_ctx().retry_requests.empty());

    if(thread_ctx().phase != Phase::REST) {
      CompleteIoPendingRequests(prev_thread_ctx());
      Refresh();
      CompleteRetryRequests(prev_thread_ctx());
      done = false;
    }
    if(done) {
      return true;
    }
  } while(wait);
  return false;
}

template <class K, class V, class D>
inline void FasterKv<K, V, D>::CompleteIoPendingRequests(ExecutionContext& context) {
  AsyncIOContext* ctxt;
  // Clear this thread's I/O response queue. (Does not clear I/Os issued by this thread that have
  // not yet completed.)
  while(context.io_responses.try_pop(ctxt)) {
    CallbackContext<AsyncIOContext> io_context{ ctxt };
    CallbackContext<pending_context_t> pending_context{ io_context->caller_context };
    // This I/O is no longer pending, since we popped its response off the queue.
    auto pending_io = context.pending_ios.find(io_context->io_id);
    assert(pending_io != context.pending_ios.end());
    context.pending_ios.erase(pending_io);

    // Issue the continue command
    OperationStatus internal_status;
    if(pending_context->type == OperationType::Read) {
      internal_status = InternalContinuePendingRead(context, *io_context.get());
    } else if (pending_context->type == OperationType::RMW) {
      internal_status = InternalContinuePendingRmw(context, *io_context.get());
    } else{
      assert(pending_context->type == OperationType::Exists);
      internal_status = InternalContinuePendingExists(context, *io_context.get());
    }

    Status result;
    if(internal_status == OperationStatus::SUCCESS) {
      result = Status::Ok;
    } else if(internal_status == OperationStatus::NOT_FOUND) {
      result = Status::NotFound;
    } else if (internal_status == OperationStatus::ABORTED) {
      assert(pending_context->type == OperationType::Read);
      result = Status::Aborted;
    } else {
      result = HandleOperationStatus(context, *pending_context.get(), internal_status,
                                     pending_context.async);
    }
    if(!pending_context.async) {
      pending_context->caller_callback(pending_context->caller_context, result);
    }
  }
}

template <class K, class V, class D>
inline void FasterKv<K, V, D>::CompleteRetryRequests(ExecutionContext& context) {
  // If we can't complete a request, it will be pushed back onto the deque. Retry each request
  // only once.
  size_t size = context.retry_requests.size();
  for(size_t idx = 0; idx < size; ++idx) {
    CallbackContext<pending_context_t> pending_context{ context.retry_requests.front() };
    context.retry_requests.pop_front();
    // Issue retry command
    OperationStatus internal_status;
    switch(pending_context->type) {
    case OperationType::RMW:
      internal_status = InternalRetryPendingRmw(
                          *static_cast<async_pending_rmw_context_t*>(pending_context.get()));
      break;
    case OperationType::Upsert:
      internal_status = InternalUpsert(
                          *static_cast<async_pending_upsert_context_t*>(pending_context.get()));
      break;
    default:
      assert(false);
      throw std::runtime_error{ "Cannot happen!" };
    }
    // Handle operation status
    Status result;
    if(internal_status == OperationStatus::SUCCESS) {
      result = Status::Ok;
    } else if (internal_status == OperationStatus::NOT_FOUND) {
      result = Status::NotFound;
    } else {
      result = HandleOperationStatus(context, *pending_context.get(), internal_status,
                                     pending_context.async);
    }

    // If done, callback user code.
    if(!pending_context.async) {
      pending_context->caller_callback(pending_context->caller_context, result);
    }
  }
}

template <class K, class V, class D>
template <class C>
inline OperationStatus FasterKv<K, V, D>::InternalRead(C& pending_context) const {
  typedef C pending_read_context_t;

  if(thread_ctx().phase != Phase::REST) {
    const_cast<faster_t*>(this)->HeavyEnter();
  }

  KeyHash hash = pending_context.get_key_hash();
  HashBucketEntry entry;
  const AtomicHashBucketEntry* atomic_entry = FindEntry(hash, entry);
  if(!atomic_entry) {
    // no record found
    return OperationStatus::NOT_FOUND;
  }

  Address address = entry.address();
  Address begin_address = hlog.begin_address.load();
  Address head_address = hlog.head_address.load();
  Address safe_read_only_address = hlog.safe_read_only_address.load();
  Address read_only_address = hlog.read_only_address.load();
  uint64_t latest_record_version = 0;

  if(address >= head_address) {
    // Look through the in-memory portion of the log, to find the first record (if any) whose key
    // matches.
    const record_t* record = reinterpret_cast<const record_t*>(hlog.Get(address));
    latest_record_version = record->header.checkpoint_version;
    if(!pending_context.is_key_equal(record->key())) {
      address = TraceBackForKeyMatchCtxt(pending_context, record->header.previous_address(), head_address);
    }
  }

  switch(thread_ctx().phase) {
  case Phase::PREPARE:
    // Reading old version (v).
    if(latest_record_version > thread_ctx().version) {
      // CPR shift detected: we are in the "PREPARE" phase, and a record has a version later than
      // what we've seen.
      pending_context.go_async(thread_ctx().phase, thread_ctx().version, address, entry);
      return OperationStatus::CPR_SHIFT_DETECTED;
    }
    break;
  default:
    break;
  }

  if(address >= safe_read_only_address) {
    // Mutable or fuzzy region
    // concurrent read
    if (reinterpret_cast<const record_t*>(hlog.Get(address))->header.tombstone) {
      return (pending_context.abort_if_tombstone)
                ? OperationStatus::ABORTED
                : OperationStatus::NOT_FOUND;
    }
    pending_context.GetAtomic(hlog.Get(address));
    return OperationStatus::SUCCESS;
  } else if(address >= head_address) {
    // Immutable region
    // single-thread read
    if (reinterpret_cast<const record_t*>(hlog.Get(address))->header.tombstone) {
      return (pending_context.abort_if_tombstone)
                ? OperationStatus::ABORTED
                : OperationStatus::NOT_FOUND;
    }
    pending_context.Get(hlog.Get(address));
    return OperationStatus::SUCCESS;
  } else if(address >= begin_address) {
    // Record not available in-memory
    pending_context.go_async(thread_ctx().phase, thread_ctx().version, address, entry);
    return OperationStatus::RECORD_ON_DISK;
  } else {
    // No record found
    return OperationStatus::NOT_FOUND;
  }
}

template <class K, class V, class D>
template <class C>
inline OperationStatus FasterKv<K, V, D>::InternalUpsert(C& pending_context) {
  typedef C pending_upsert_context_t;

  if(thread_ctx().phase != Phase::REST) {
    HeavyEnter();
  }

  KeyHash hash = pending_context.get_key_hash();
  HashBucketEntry expected_entry;
  AtomicHashBucketEntry* atomic_entry = FindOrCreateEntry(hash, expected_entry);

  // (Note that address will be Address::kInvalidAddress, if the atomic_entry was created.)
  Address address = expected_entry.address();
  Address head_address = hlog.head_address.load();
  Address read_only_address = hlog.read_only_address.load();
  uint64_t latest_record_version = 0;

  if(address >= head_address) {
    // Multiple keys may share the same hash. Try to find the most recent record with a matching
    // key that we might be able to update in place.
    record_t* record = reinterpret_cast<record_t*>(hlog.Get(address));
    latest_record_version = record->header.checkpoint_version;
    if(!pending_context.is_key_equal(record->key())) {
      address = TraceBackForKeyMatchCtxt(pending_context, record->header.previous_address(), head_address);
    }
  }

  CheckpointLockGuard lock_guard{ checkpoint_locks_, hash };

  // The common case
  if(thread_ctx().phase == Phase::REST && address >= read_only_address) {
    record_t* record = reinterpret_cast<record_t*>(hlog.Get(address));
    if(!record->header.tombstone && pending_context.PutAtomic(record)) {
      return OperationStatus::SUCCESS;
    } else {
      // Must retry as RCU.
      goto create_record;
    }
  }

  // Acquire necessary locks.
  switch(thread_ctx().phase) {
  case Phase::PREPARE:
    // Working on old version (v).
    if(!lock_guard.try_lock_old()) {
      pending_context.go_async(thread_ctx().phase, thread_ctx().version, address, expected_entry);
      return OperationStatus::CPR_SHIFT_DETECTED;
    } else {
      if(latest_record_version > thread_ctx().version) {
        // CPR shift detected: we are in the "PREPARE" phase, and a record has a version later than
        // what we've seen.
        pending_context.go_async(thread_ctx().phase, thread_ctx().version, address,
                                 expected_entry);
        return OperationStatus::CPR_SHIFT_DETECTED;
      }
    }
    break;
  case Phase::IN_PROGRESS:
    // All other threads are in phase {PREPARE,IN_PROGRESS,WAIT_PENDING}.
    if(latest_record_version < thread_ctx().version) {
      // Will create new record or update existing record to new version (v+1).
      if(!lock_guard.try_lock_new()) {
        pending_context.go_async(thread_ctx().phase, thread_ctx().version, address,
                                 expected_entry);
        return OperationStatus::RETRY_LATER;
      } else {
        // Update to new version (v+1) requires RCU.
        goto create_record;
      }
    }
    break;
  case Phase::WAIT_PENDING:
    // All other threads are in phase {IN_PROGRESS,WAIT_PENDING,WAIT_FLUSH}.
    if(latest_record_version < thread_ctx().version) {
      if(lock_guard.old_locked()) {
        pending_context.go_async(thread_ctx().phase, thread_ctx().version, address,
                                 expected_entry);
        return OperationStatus::RETRY_LATER;
      } else {
        // Update to new version (v+1) requires RCU.
        goto create_record;
      }
    }
    break;
  case Phase::WAIT_FLUSH:
    // All other threads are in phase {WAIT_PENDING,WAIT_FLUSH,PERSISTENCE_CALLBACK}.
    if(latest_record_version < thread_ctx().version) {
      goto create_record;
    }
    break;
  default:
    break;
  }

  if(address >= read_only_address) {
    // Mutable region; try to update in place.
    if(atomic_entry->load() != expected_entry) {
      // Some other thread may have RCUed the record before we locked it; try again.
      return OperationStatus::RETRY_NOW;
    }
    // We acquired the necessary locks, so we can update the record's bucket atomically.
    record_t* record = reinterpret_cast<record_t*>(hlog.Get(address));
    if(!record->header.tombstone && pending_context.PutAtomic(record)) {
      // Host successfully replaced record, atomically.
      return OperationStatus::SUCCESS;
    } else {
      // Must retry as RCU.
      goto create_record;
    }
  }

  // Create a record and attempt RCU.
create_record:
  uint32_t record_size = record_t::size(pending_context.key_size(), pending_context.value_size());
  Address new_address = BlockAllocate(record_size);
  record_t* record = reinterpret_cast<record_t*>(hlog.Get(new_address));
  new(record) record_t{
    RecordInfo{
      static_cast<uint16_t>(thread_ctx().version), true, false, false,
      expected_entry.address() }
  };
  pending_context.write_deep_key_at(const_cast<key_t*>(&record->key()));
  pending_context.Put(record);

  HashBucketEntry updated_entry{ new_address, hash.tag(), false };

  if(atomic_entry->compare_exchange_strong(expected_entry, updated_entry)) {
    // Installed the new record in the hash table.
    return OperationStatus::SUCCESS;
  } else {
    // Try again.
    record->header.invalid = true;
    return InternalUpsert(pending_context);
  }
}

template <class K, class V, class D>
template <class C>
inline OperationStatus FasterKv<K, V, D>::InternalRmw(C& pending_context, bool retrying) {
  typedef C pending_rmw_context_t;

  Phase phase = retrying ? pending_context.phase : thread_ctx().phase;
  uint32_t version = retrying ? pending_context.version : thread_ctx().version;

  if(phase != Phase::REST) {
    HeavyEnter();
  }

  KeyHash hash = pending_context.get_key_hash();
  HashBucketEntry expected_entry;
  AtomicHashBucketEntry* atomic_entry = FindOrCreateEntry(hash, expected_entry);

  // (Note that address will be Address::kInvalidAddress, if the atomic_entry was created.)
  Address address = expected_entry.address();
  Address begin_address = hlog.begin_address.load();
  Address head_address = hlog.head_address.load();
  Address read_only_address = hlog.read_only_address.load();
  Address safe_read_only_address = hlog.safe_read_only_address.load();
  uint64_t latest_record_version = 0;

  if(address >= head_address) {
    // Multiple keys may share the same hash. Try to find the most recent record with a matching
    // key that we might be able to update in place.
    record_t* record = reinterpret_cast<record_t*>(hlog.Get(address));
    latest_record_version = record->header.checkpoint_version;
    if(!pending_context.is_key_equal(record->key())) {
      address = TraceBackForKeyMatchCtxt(pending_context, record->header.previous_address(), head_address);
    }
  }

  CheckpointLockGuard lock_guard{ checkpoint_locks_, hash };

  // The common case.
  if(phase == Phase::REST && address >= read_only_address) {
    record_t* record = reinterpret_cast<record_t*>(hlog.Get(address));
    if(!record->header.tombstone && pending_context.RmwAtomic(record)) {
      // In-place RMW succeeded.
      return OperationStatus::SUCCESS;
    } else {
      // Must retry as RCU.
      goto create_record;
    }
  }

  // Acquire necessary locks.
  switch(phase) {
  case Phase::PREPARE:
    // Working on old version (v).
    if(!lock_guard.try_lock_old()) {
      // If we're retrying the operation, then we already have an old lock, so we'll always
      // succeed in obtaining a second. Otherwise, another thread has acquired the new lock, so
      // a CPR shift has occurred.
      assert(!retrying);
      pending_context.go_async(phase, version, address, expected_entry);
      return OperationStatus::CPR_SHIFT_DETECTED;
    } else {
      if(latest_record_version > version) {
        // CPR shift detected: we are in the "PREPARE" phase, and a mutable record has a version
        // later than what we've seen.
        assert(!retrying);
        pending_context.go_async(phase, version, address, expected_entry);
        return OperationStatus::CPR_SHIFT_DETECTED;
      }
    }
    break;
  case Phase::IN_PROGRESS:
    // All other threads are in phase {PREPARE,IN_PROGRESS,WAIT_PENDING}.
    if(latest_record_version < version) {
      // Will create new record or update existing record to new version (v+1).
      if(!lock_guard.try_lock_new()) {
        if(!retrying) {
          pending_context.go_async(phase, version, address, expected_entry);
        } else {
          pending_context.continue_async(address, expected_entry);
        }
        return OperationStatus::RETRY_LATER;
      } else {
        // Update to new version (v+1) requires RCU.
        goto create_record;
      }
    }
    break;
  case Phase::WAIT_PENDING:
    // All other threads are in phase {IN_PROGRESS,WAIT_PENDING,WAIT_FLUSH}.
    if(latest_record_version < version) {
      if(lock_guard.old_locked()) {
        if(!retrying) {
          pending_context.go_async(phase, version, address, expected_entry);
        } else {
          pending_context.continue_async(address, expected_entry);
        }
        return OperationStatus::RETRY_LATER;
      } else {
        // Update to new version (v+1) requires RCU.
        goto create_record;
      }
    }
    break;
  case Phase::WAIT_FLUSH:
    // All other threads are in phase {WAIT_PENDING,WAIT_FLUSH,PERSISTENCE_CALLBACK}.
    if(latest_record_version < version) {
      goto create_record;
    }
    break;
  default:
    break;
  }

  if(address >= read_only_address) {
    // Mutable region. Try to update in place.
    if(atomic_entry->load() != expected_entry) {
      // Some other thread may have RCUed the record before we locked it; try again.
      return OperationStatus::RETRY_NOW;
    }
    // We acquired the necessary locks, so so we can update the record's bucket atomically.
    record_t* record = reinterpret_cast<record_t*>(hlog.Get(address));
    if(!record->header.tombstone && pending_context.RmwAtomic(record)) {
      // In-place RMW succeeded.
      return OperationStatus::SUCCESS;
    } else {
      // Must retry as RCU.
      goto create_record;
    }
  } else if(address >= safe_read_only_address && !reinterpret_cast<record_t*>(hlog.Get(address))->header.tombstone) {
    // Fuzzy Region: Must go pending due to lost-update anomaly
    if(!retrying) {
      pending_context.go_async(phase, version, address, expected_entry);
    } else {
      pending_context.continue_async(address, expected_entry);
    }
    return OperationStatus::RETRY_LATER;
  } else if(address >= head_address) {
    goto create_record;
  } else if(address >= begin_address) {
    // Need to obtain old record from disk.
    if(!retrying) {
      pending_context.go_async(phase, version, address, expected_entry);
    } else {
      pending_context.continue_async(address, expected_entry);
    }
    return OperationStatus::RECORD_ON_DISK;
  } else {
    // No record exists in the log
    if (!pending_context.create_if_not_exists) {
      return OperationStatus::NOT_FOUND;
    }
    // Create a new record.
    goto create_record;
  }

  // Create a record and attempt RCU.
create_record:
  const record_t* old_record = nullptr;
  if(address >= head_address) {
    old_record = reinterpret_cast<const record_t*>(hlog.Get(address));
    if(old_record->header.tombstone) {
      old_record = nullptr;
    }
  }
  uint32_t record_size = old_record != nullptr ?
    record_t::size(pending_context.key_size(), pending_context.value_size(old_record)) :
    record_t::size(pending_context.key_size(), pending_context.value_size());

  Address new_address = BlockAllocate(record_size);
  record_t* new_record = reinterpret_cast<record_t*>(hlog.Get(new_address));

  // Allocating a block may have the side effect of advancing the head address.
  head_address = hlog.head_address.load();
  // Allocating a block may have the side effect of advancing the thread context's version and
  // phase.
  if(!retrying) {
    phase = thread_ctx().phase;
    version = thread_ctx().version;
  }

  new(new_record) record_t{
    RecordInfo{
      static_cast<uint16_t>(version), true, false, false,
      expected_entry.address() }
  };
  pending_context.write_deep_key_at(const_cast<key_t*>(&new_record->key()));

  if(old_record == nullptr || address < hlog.begin_address.load()) {
    if (!pending_context.create_if_not_exists) {
      return OperationStatus::NOT_FOUND;
    }
    pending_context.RmwInitial(new_record);
  } else if(address >= head_address) {
    assert(old_record != nullptr);
    pending_context.RmwCopy(old_record, new_record);
  } else {
    // The block we allocated for the new record caused the head address to advance beyond
    // the old record. Need to obtain the old record from disk.
    new_record->header.invalid = true;
    if(!retrying) {
      pending_context.go_async(phase, version, address, expected_entry);
    } else {
      pending_context.continue_async(address, expected_entry);
    }
    return OperationStatus::RECORD_ON_DISK;
  }

  HashBucketEntry updated_entry{ new_address, hash.tag(), false };
  if(atomic_entry->compare_exchange_strong(expected_entry, updated_entry)) {
    return OperationStatus::SUCCESS;
  } else {
    // CAS failed; try again.
    new_record->header.invalid = true;
    if(!retrying) {
      pending_context.go_async(phase, version, address, expected_entry);
    } else {
      pending_context.continue_async(address, expected_entry);
    }
    return OperationStatus::RETRY_NOW;
  }
}

template <class K, class V, class D>
inline OperationStatus FasterKv<K, V, D>::InternalRetryPendingRmw(
  async_pending_rmw_context_t& pending_context) {
  OperationStatus status = InternalRmw(pending_context, true);
  if(status == OperationStatus::SUCCESS && pending_context.version != thread_ctx().version) {
    status = OperationStatus::SUCCESS_UNMARK;
  }
  return status;
}

template <class K, class V, class D>
template<class C>
inline OperationStatus FasterKv<K, V, D>::InternalDelete(C& pending_context, bool force_tombstone) {
  typedef C pending_delete_context_t;

  if(thread_ctx().phase != Phase::REST) {
    HeavyEnter();
  }

  Address address;
  Address head_address = hlog.head_address.load();
  Address read_only_address = hlog.read_only_address.load();
  Address begin_address = hlog.begin_address.load();
  uint64_t latest_record_version = 0;

  KeyHash hash = pending_context.get_key_hash();
  HashBucketEntry expected_entry;
  AtomicHashBucketEntry* atomic_entry = const_cast<AtomicHashBucketEntry*>(FindEntry(hash, expected_entry));
  if(!atomic_entry) {
    // no record found
    if (!force_tombstone) {
      return OperationStatus::NOT_FOUND;
    } else {
      goto create_record;
    }
  }

  address = expected_entry.address();

  if(address >= head_address) {
    const record_t* record = reinterpret_cast<const record_t*>(hlog.Get(address));
    latest_record_version = record->header.checkpoint_version;
    if(!pending_context.is_key_equal(record->key())) {
      address = TraceBackForKeyMatchCtxt(pending_context, record->header.previous_address(), head_address);
    }
  }

  {
    CheckpointLockGuard lock_guard{ checkpoint_locks_, hash };
    // NO optimization for most common case

    // Acquire necessary locks.
    switch (thread_ctx().phase) {
    case Phase::PREPARE:
      // Working on old version (v).
      if(!lock_guard.try_lock_old()) {
        pending_context.go_async(thread_ctx().phase, thread_ctx().version, address, expected_entry);
        return OperationStatus::CPR_SHIFT_DETECTED;
      } else if(latest_record_version > thread_ctx().version) {
        // CPR shift detected: we are in the "PREPARE" phase, and a record has a version later than
        // what we've seen.
        pending_context.go_async(thread_ctx().phase, thread_ctx().version, address, expected_entry);
        return OperationStatus::CPR_SHIFT_DETECTED;
      }
      break;
    case Phase::IN_PROGRESS:
      // All other threads are in phase {PREPARE,IN_PROGRESS,WAIT_PENDING}.
      if(latest_record_version < thread_ctx().version) {
        // Will create new record or update existing record to new version (v+1).
        if(!lock_guard.try_lock_new()) {
          pending_context.go_async(thread_ctx().phase, thread_ctx().version, address, expected_entry);
          return OperationStatus::RETRY_LATER;
        } else {
          // Update to new version (v+1) requires RCU.
          goto create_record;
        }
      }
      break;
    case Phase::WAIT_PENDING:
      // All other threads are in phase {IN_PROGRESS,WAIT_PENDING,WAIT_FLUSH}.
      if(latest_record_version < thread_ctx().version) {
        if(lock_guard.old_locked()) {
          pending_context.go_async(thread_ctx().phase, thread_ctx().version, address, expected_entry);
          return OperationStatus::RETRY_LATER;
        } else {
          // Update to new version (v+1) requires RCU.
          goto create_record;
        }
      }
      break;
    case Phase::WAIT_FLUSH:
      // All other threads are in phase {WAIT_PENDING,WAIT_FLUSH,PERSISTENCE_CALLBACK}.
      if(latest_record_version < thread_ctx().version) {
        goto create_record;
      }
      break;
    default:
      break;
    }
  }

  // Mutable Region: Update the record in-place
  if(address >= read_only_address) {
    record_t* record = reinterpret_cast<record_t*>(hlog.Get(address));
    // If the record is the head of the hash chain, try to update the hash chain and completely
    // elide record only if the previous address points to invalid address
    if(expected_entry.address() == address) {
      Address previous_address = record->header.previous_address();
      if (previous_address < begin_address) {
        atomic_entry->compare_exchange_strong(expected_entry, HashBucketEntry::kInvalidEntry);
      }
    }
    record->header.tombstone = true;
    return OperationStatus::SUCCESS;
  }

create_record:
  uint32_t record_size = record_t::size(pending_context.key_size(), pending_context.value_size());
  Address new_address = BlockAllocate(record_size);
  record_t* record = reinterpret_cast<record_t*>(hlog.Get(new_address));
  new(record) record_t{
    RecordInfo{
      static_cast<uint16_t>(thread_ctx().version), true, true, false,
      expected_entry.address() },
  };
  pending_context.write_deep_key_at(const_cast<key_t*>(&record->key()));

  HashBucketEntry updated_entry{ new_address, hash.tag(), false };

  if(atomic_entry->compare_exchange_strong(expected_entry, updated_entry)) {
    // Installed the new record in the hash table.
    return OperationStatus::SUCCESS;
  } else {
    // Try again.
    record->header.invalid = true;
    return OperationStatus::RETRY_NOW;
  }
}

template <class K, class V, class D>
template<class C>
inline Address FasterKv<K, V, D>::TraceBackForKeyMatchCtxt(const C& ctxt, Address from_address,
    Address min_offset) const {
  while(from_address >= min_offset) {
    const record_t* record = reinterpret_cast<const record_t*>(hlog.Get(from_address));
    if(ctxt.is_key_equal(record->key())) {
      return from_address;
    } else {
      from_address = record->header.previous_address();
      continue;
    }
  }
  return from_address;
}

template <class K, class V, class D>
inline Address FasterKv<K, V, D>::TraceBackForKeyMatch(const key_t& key, Address from_address,
                                                       Address min_offset) const {
  while(from_address >= min_offset) {
    const record_t* record = reinterpret_cast<const record_t*>(hlog.Get(from_address));
    if(key == record->key()) {
      return from_address;
    } else {
      from_address = record->header.previous_address();
      continue;
    }
  }
  return from_address;
}

template <class K, class V, class D>
inline Status FasterKv<K, V, D>::HandleOperationStatus(ExecutionContext& ctx,
    pending_context_t& pending_context, OperationStatus internal_status, bool& async) {
  async = false;
  switch(internal_status) {
  case OperationStatus::RETRY_NOW:
    switch(pending_context.type) {
    case OperationType::Read: {
      async_pending_read_context_t& read_context =
        *static_cast<async_pending_read_context_t*>(&pending_context);
      internal_status = InternalRead(read_context);
      break;
    }
    case OperationType::Upsert: {
      async_pending_upsert_context_t& upsert_context =
        *static_cast<async_pending_upsert_context_t*>(&pending_context);
      internal_status = InternalUpsert(upsert_context);
      break;
    }
    case OperationType::RMW: {
      async_pending_rmw_context_t& rmw_context =
        *static_cast<async_pending_rmw_context_t*>(&pending_context);
      internal_status = InternalRmw(rmw_context, false);
      break;
    }
    case OperationType::Delete: {
      async_pending_delete_context_t& delete_context =
        *static_cast<async_pending_delete_context_t*>(&pending_context);
      internal_status = InternalDelete(delete_context, true);
      break;
    }
    }

    if(internal_status == OperationStatus::SUCCESS) {
      return Status::Ok;
    } else if(internal_status == OperationStatus::NOT_FOUND) {
      return Status::NotFound;
    } else {
      return HandleOperationStatus(ctx, pending_context, internal_status, async);
    }
  case OperationStatus::RETRY_LATER:
    if(thread_ctx().phase == Phase::PREPARE) {
      assert(pending_context.type == OperationType::RMW);
      // Can I be marking an operation again and again?
      if(!checkpoint_locks_.get_lock(pending_context.get_key_hash()).try_lock_old()) {
        return PivotAndRetry(ctx, pending_context, async);
      }
    }
    return RetryLater(ctx, pending_context, async);
  case OperationStatus::RECORD_ON_DISK:
    if(thread_ctx().phase == Phase::PREPARE && pending_context.type != OperationType::Exists) {
      assert(pending_context.type == OperationType::Read ||
             pending_context.type == OperationType::RMW);
      // Can I be marking an operation again and again?
      if(!checkpoint_locks_.get_lock(pending_context.get_key_hash()).try_lock_old()) {
        return PivotAndRetry(ctx, pending_context, async);
      }
    }
    return IssueAsyncIoRequest(ctx, pending_context, async);
  case OperationStatus::SUCCESS_UNMARK:
    checkpoint_locks_.get_lock(pending_context.get_key_hash()).unlock_old();
    return Status::Ok;
  case OperationStatus::NOT_FOUND_UNMARK:
    checkpoint_locks_.get_lock(pending_context.get_key_hash()).unlock_old();
    return Status::NotFound;
  case OperationStatus::ABORTED_UNMARK:
    assert(pending_context.type == OperationType::Read);
    checkpoint_locks_.get_lock(pending_context.get_key_hash()).unlock_old();
    return Status::Aborted;
  case OperationStatus::CPR_SHIFT_DETECTED:
    return PivotAndRetry(ctx, pending_context, async);
  }
  // not reached
  assert(false);
  return Status::Corruption;
}

template <class K, class V, class D>
inline Status FasterKv<K, V, D>::PivotAndRetry(ExecutionContext& ctx,
    pending_context_t& pending_context, bool& async) {
  // Some invariants
  assert(ctx.version == thread_ctx().version);
  assert(thread_ctx().phase == Phase::PREPARE);
  Refresh();
  // thread must have moved to IN_PROGRESS phase
  assert(thread_ctx().version == ctx.version + 1);
  // retry with new contexts
  pending_context.phase = thread_ctx().phase;
  pending_context.version = thread_ctx().version;
  return HandleOperationStatus(thread_ctx(), pending_context, OperationStatus::RETRY_NOW, async);
}

template <class K, class V, class D>
inline Status FasterKv<K, V, D>::RetryLater(ExecutionContext& ctx,
    pending_context_t& pending_context, bool& async) {
  IAsyncContext* context_copy;
  Status result = pending_context.DeepCopy(context_copy);
  if(result == Status::Ok) {
    async = true;
    ctx.retry_requests.push_back(context_copy);
    return Status::Pending;
  } else {
    async = false;
    return result;
  }
}

template <class K, class V, class D>
inline constexpr uint32_t FasterKv<K, V, D>::MinIoRequestSize() const {
  return static_cast<uint32_t>(
           sizeof(value_t) + pad_alignment(record_t::min_disk_key_size(),
               alignof(value_t)));
}

template <class K, class V, class D>
inline Status FasterKv<K, V, D>::IssueAsyncIoRequest(ExecutionContext& ctx,
    pending_context_t& pending_context, bool& async) {
  // Issue asynchronous I/O request
  uint64_t io_id = thread_ctx().io_id++;
  thread_ctx().pending_ios.insert({ io_id, pending_context.get_key_hash() });
  async = true;
  AsyncIOContext io_request{ this, pending_context.address, &pending_context,
                             &thread_ctx().io_responses, io_id };
  AsyncGetFromDisk(pending_context.address, MinIoRequestSize(), AsyncGetFromDiskCallback,
                   io_request);
  return Status::Pending;
}

template <class K, class V, class D>
inline Address FasterKv<K, V, D>::BlockAllocate(uint32_t record_size, faster_t* other_store) {
  if (other_store == nullptr) {
    other_store = this;
  }

  uint32_t page;
  Address retval = hlog.Allocate(record_size, page);
  while(retval < hlog.read_only_address.load()) {
    Refresh();
    if (other_store != this) other_store->Refresh();
    // Don't overrun the hlog's tail offset.
    bool page_closed = (retval == Address::kInvalidAddress);
    while(page_closed) {
      page_closed = !hlog.NewPage(page);
      Refresh();
      if (other_store != this) other_store->Refresh();
    }
    retval = hlog.Allocate(record_size, page);
  }
  return retval;
}

template <class K, class V, class D>
void FasterKv<K, V, D>::AsyncGetFromDisk(Address address, uint32_t num_records,
    AsyncIOCallback callback, AsyncIOContext& context) {
  if(epoch_.IsProtected()) {
    /// Throttling. (Thread pool, unprotected threads are not throttled.)
    while(num_pending_ios.load() > 120) {
      disk.TryComplete();
      std::this_thread::yield();
      epoch_.ProtectAndDrain();
    }
  }
  ++num_pending_ios;
  hlog.AsyncGetFromDisk(address, num_records, callback, context);
}

template <class K, class V, class D>
void FasterKv<K, V, D>::AsyncGetFromDiskCallback(IAsyncContext* ctxt, Status result,
    size_t bytes_transferred) {
  CallbackContext<AsyncIOContext> context{ ctxt };
  faster_t* faster = reinterpret_cast<faster_t*>(context->faster);
  /// Context stack is: AsyncIOContext, PendingContext.
  pending_context_t* pending_context = static_cast<pending_context_t*>(context->caller_context);

  /// This I/O is finished.
  --faster->num_pending_ios;
  /// Always "goes async": context is freed by the issuing thread, when processing thread I/O
  /// responses.
  context.async = true;

  pending_context->result = result;
  if(result == Status::Ok) {
    record_t* record = reinterpret_cast<record_t*>(context->record.GetValidPointer());
    // Size of the record we read from disk (might not have read the entire record, yet).
    size_t record_size = context->record.available_bytes;
    if(record->min_disk_key_size() > record_size) {
      // Haven't read the full record in yet; I/O is not complete!
      faster->AsyncGetFromDisk(context->address, record->min_disk_key_size(),
                               AsyncGetFromDiskCallback, *context.get());
      context.async = true;
    } else if(record->min_disk_value_size() > record_size) {
      // Haven't read the full record in yet; I/O is not complete!
      faster->AsyncGetFromDisk(context->address, record->min_disk_value_size(),
                               AsyncGetFromDiskCallback, *context.get());
      context.async = true;
    } else if(record->disk_size() > record_size) {
      // Haven't read the full record in yet; I/O is not complete!
      faster->AsyncGetFromDisk(context->address, record->disk_size(),
                               AsyncGetFromDiskCallback, *context.get());
      context.async = true;
    } else if(pending_context->is_key_equal(record->key())) {
      //The keys are same, so I/O is complete
      context->thread_io_responses->push(context.get());
    } else {
      //keys are not same. I/O is not complete
      context->address = record->header.previous_address();
      if(context->address >= faster->hlog.begin_address.load()) {
        faster->AsyncGetFromDisk(context->address, faster->MinIoRequestSize(),
                                 AsyncGetFromDiskCallback, *context.get());
        context.async = true;
      } else {
        // Record not found, so I/O is complete.
        context->thread_io_responses->push(context.get());
      }
    }
  }
}

template <class K, class V, class D>
OperationStatus FasterKv<K, V, D>::InternalContinuePendingRead(ExecutionContext& context,
    AsyncIOContext& io_context) {
  if(io_context.address >= hlog.begin_address.load()) {
    async_pending_read_context_t* pending_context = static_cast<async_pending_read_context_t*>(
          io_context.caller_context);
    record_t* record = reinterpret_cast<record_t*>(io_context.record.GetValidPointer());
    if(record->header.tombstone) {
      if (!pending_context->abort_if_tombstone) {
        return (thread_ctx().version > context.version) ? OperationStatus::NOT_FOUND_UNMARK :
              OperationStatus::NOT_FOUND;
      }
      else {
        return (thread_ctx().version > context.version) ? OperationStatus::ABORTED_UNMARK :
              OperationStatus::ABORTED;
      }
    }
    pending_context->Get(record);
    assert(!kCopyReadsToTail);
    return (thread_ctx().version > context.version) ? OperationStatus::SUCCESS_UNMARK :
           OperationStatus::SUCCESS;
  } else {
    return (thread_ctx().version > context.version) ? OperationStatus::NOT_FOUND_UNMARK :
           OperationStatus::NOT_FOUND;
  }
}

template <class K, class V, class D>
OperationStatus FasterKv<K, V, D>::InternalContinuePendingExists(ExecutionContext& context,
    AsyncIOContext& io_context) {

  async_pending_exists_context_t* pending_context = static_cast<async_pending_exists_context_t*>(
        io_context.caller_context);

  if(io_context.address >= pending_context->min_offset) {
    record_t* record = reinterpret_cast<record_t*>(io_context.record.GetValidPointer());
    // irrespective of whether the record is valid or tombstone, the record exists!
    return OperationStatus::SUCCESS;
  } else {
    return OperationStatus::NOT_FOUND;
  }
}


template <class K, class V, class D>
OperationStatus FasterKv<K, V, D>::InternalContinuePendingRmw(ExecutionContext& context,
    AsyncIOContext& io_context) {
  async_pending_rmw_context_t* pending_context = static_cast<async_pending_rmw_context_t*>(
        io_context.caller_context);
  bool create_if_not_exists = pending_context->create_if_not_exists;

  // Find a hash bucket entry to store the updated value in.
  KeyHash hash = pending_context->get_key_hash();
  HashBucketEntry expected_entry;
  AtomicHashBucketEntry* atomic_entry = FindOrCreateEntry(hash, expected_entry);

  // (Note that address will be Address::kInvalidAddress, if the atomic_entry was created.)
  Address address = expected_entry.address();
  Address head_address = hlog.head_address.load();

  // Make sure that atomic_entry is OK to update.
  if(address >= head_address && address != pending_context->entry.address()) {
    record_t* record = reinterpret_cast<record_t*>(hlog.Get(address));
    if(!pending_context->is_key_equal(record->key())) {
      Address min_offset = std::max(pending_context->entry.address() + 1, head_address);
      address = TraceBackForKeyMatchCtxt(*pending_context, record->header.previous_address(), min_offset);
    }
  }
<<<<<<< HEAD
  assert(address >= pending_context->entry.address());
=======
  assert(address >= pending_context->entry.address()); // part of the same hash chain
>>>>>>> 3a77bc0c

  if(address > pending_context->entry.address()) {
    // This handles two mutually exclusive cases. In both cases InternalRmw will be called immediately:
    //  1) Found a newer record in the in-memory region (i.e. address >= head_address)
    //     Calling InternalRmw will result in taking into account the newer version,
    //     instead of the record we've just read from disk.
    //  2) We can't trace the current hash bucket entry back to the record we've read (i.e. address < head_address)
    //     This is because part of the hash chain now extends to disk, thus we cannot check it right away
    //     Calling InternalRmw will result in launching a new search in the hash chain, by reading
    //     the newly introduced entries in the chain, so we won't miss any potential entries with same key.
    //
    pending_context->continue_async(address, expected_entry);
    return OperationStatus::RETRY_NOW;
  }
  assert(address < hlog.begin_address.load() || address == pending_context->entry.address());

  // We have to do copy-on-write/RCU and write the updated value to the tail of the log.
  Address new_address;
  record_t* new_record;
  if(io_context.address < hlog.begin_address.load()) {
    // The on-disk trace back failed to find a key match.
    if (!create_if_not_exists) {
      return OperationStatus::NOT_FOUND;
    }

    uint32_t record_size = record_t::size(pending_context->key_size(), pending_context->value_size());
    new_address = BlockAllocate(record_size);
    new_record = reinterpret_cast<record_t*>(hlog.Get(new_address));

    new(new_record) record_t{
      RecordInfo{
        static_cast<uint16_t>(context.version), true, false, false,
        expected_entry.address() },
    };
    pending_context->write_deep_key_at(const_cast<key_t*>(&new_record->key()));
    pending_context->RmwInitial(new_record);
  } else {
    // The record we read from disk.
    const record_t* disk_record = reinterpret_cast<const record_t*>(
                                    io_context.record.GetValidPointer());
    bool is_tombstone = disk_record->header.tombstone;
    uint32_t record_size = record_t::size(pending_context->key_size(), pending_context->value_size(disk_record));
    new_address = BlockAllocate(record_size);
    new_record = reinterpret_cast<record_t*>(hlog.Get(new_address));

    new(new_record) record_t{
      RecordInfo{
        static_cast<uint16_t>(context.version), true, false, false,
        expected_entry.address() },
    };
    pending_context->write_deep_key_at(const_cast<key_t*>(&new_record->key()));
    if (!is_tombstone) {
      pending_context->RmwCopy(disk_record, new_record);
    } else {
      pending_context->RmwInitial(new_record);
    }
  }

  HashBucketEntry updated_entry{ new_address, hash.tag(), false };
  if(atomic_entry->compare_exchange_strong(expected_entry, updated_entry)) {
    assert(thread_ctx().version >= context.version);
    return (thread_ctx().version == context.version) ? OperationStatus::SUCCESS :
           OperationStatus::SUCCESS_UNMARK;
  } else {
    // CAS failed; try again.
    new_record->header.invalid = true;
    pending_context->continue_async(address, expected_entry);
    return OperationStatus::RETRY_NOW;
  }
}

template <class K, class V, class D>
void FasterKv<K, V, D>::InitializeCheckpointLocks() {
  uint32_t table_version = resize_info_.version;
  uint64_t size = state_[table_version].size();
  checkpoint_locks_.Initialize(size);
}

template <class K, class V, class D>
Status FasterKv<K, V, D>::WriteIndexMetadata() {
  std::string filename = disk.index_checkpoint_path(checkpoint_.index_token) + "info.dat";
  // (This code will need to be refactored into the disk_t interface, if we want to support
  // unformatted disks.)
  std::FILE* file = std::fopen(filename.c_str(), "wb");
  if(!file) {
    return Status::IOError;
  }
  if(std::fwrite(&checkpoint_.index_metadata, sizeof(checkpoint_.index_metadata), 1, file) != 1) {
    std::fclose(file);
    return Status::IOError;
  }
  if(std::fclose(file) != 0) {
    return Status::IOError;
  }
  return Status::Ok;
}

template <class K, class V, class D>
Status FasterKv<K, V, D>::ReadIndexMetadata(const Guid& token) {
  std::string filename = disk.index_checkpoint_path(token) + "info.dat";
  // (This code will need to be refactored into the disk_t interface, if we want to support
  // unformatted disks.)
  std::FILE* file = std::fopen(filename.c_str(), "rb");
  if(!file) {
    return Status::IOError;
  }
  if(std::fread(&checkpoint_.index_metadata, sizeof(checkpoint_.index_metadata), 1, file) != 1) {
    std::fclose(file);
    return Status::IOError;
  }
  if(std::fclose(file) != 0) {
    return Status::IOError;
  }
  return Status::Ok;
}

template <class K, class V, class D>
Status FasterKv<K, V, D>::WriteCprMetadata() {
  std::string filename = disk.cpr_checkpoint_path(checkpoint_.hybrid_log_token) + "info.dat";
  // (This code will need to be refactored into the disk_t interface, if we want to support
  // unformatted disks.)
  std::FILE* file = std::fopen(filename.c_str(), "wb");
  if(!file) {
    return Status::IOError;
  }
  if(std::fwrite(&checkpoint_.log_metadata, sizeof(checkpoint_.log_metadata), 1, file) != 1) {
    std::fclose(file);
    return Status::IOError;
  }
  if(std::fclose(file) != 0) {
    return Status::IOError;
  }
  return Status::Ok;
}

template <class K, class V, class D>
Status FasterKv<K, V, D>::ReadCprMetadata(const Guid& token) {
  std::string filename = disk.cpr_checkpoint_path(token) + "info.dat";
  // (This code will need to be refactored into the disk_t interface, if we want to support
  // unformatted disks.)
  std::FILE* file = std::fopen(filename.c_str(), "rb");
  if(!file) {
    return Status::IOError;
  }
  if(std::fread(&checkpoint_.log_metadata, sizeof(checkpoint_.log_metadata), 1, file) != 1) {
    std::fclose(file);
    return Status::IOError;
  }
  if(std::fclose(file) != 0) {
    return Status::IOError;
  }
  return Status::Ok;
}

template <class K, class V, class D>
Status FasterKv<K, V, D>::WriteCprContext() {
  std::string filename = disk.cpr_checkpoint_path(checkpoint_.hybrid_log_token);
  const Guid& guid = prev_thread_ctx().guid;
  filename += guid.ToString();
  filename += ".dat";
  // (This code will need to be refactored into the disk_t interface, if we want to support
  // unformatted disks.)
  std::FILE* file = std::fopen(filename.c_str(), "wb");
  if(!file) {
    return Status::IOError;
  }
  if(std::fwrite(static_cast<PersistentExecContext*>(&prev_thread_ctx()),
                 sizeof(PersistentExecContext), 1, file) != 1) {
    std::fclose(file);
    return Status::IOError;
  }
  if(std::fclose(file) != 0) {
    return Status::IOError;
  }
  return Status::Ok;
}

template <class K, class V, class D>
Status FasterKv<K, V, D>::ReadCprContexts(const Guid& token, const Guid* guids) {
  for(size_t idx = 0; idx < Thread::kMaxNumThreads; ++idx) {
    const Guid& guid = guids[idx];
    if(guid == Guid{}) {
      continue;
    }
    std::string filename = disk.cpr_checkpoint_path(token);
    filename += guid.ToString();
    filename += ".dat";
    // (This code will need to be refactored into the disk_t interface, if we want to support
    // unformatted disks.)
    std::FILE* file = std::fopen(filename.c_str(), "rb");
    if(!file) {
      return Status::IOError;
    }
    PersistentExecContext context{};
    if(std::fread(&context, sizeof(PersistentExecContext), 1, file) != 1) {
      std::fclose(file);
      return Status::IOError;
    }
    if(std::fclose(file) != 0) {
      return Status::IOError;
    }
    auto result = checkpoint_.continue_tokens.insert({ context.guid, context.serial_num });
    assert(result.second);
  }
  if(checkpoint_.continue_tokens.size() != checkpoint_.log_metadata.num_threads) {
    return Status::Corruption;
  } else {
    return Status::Ok;
  }
}

template <class K, class V, class D>
Status FasterKv<K, V, D>::CheckpointFuzzyIndex() {
  uint32_t hash_table_version = resize_info_.version;
  // Checkpoint the main hash table.
  file_t ht_file = disk.NewFile(disk.relative_index_checkpoint_path(checkpoint_.index_token) +
                                "ht.dat");
  RETURN_NOT_OK(ht_file.Open(&disk.handler()));
  RETURN_NOT_OK(state_[hash_table_version].Checkpoint(disk, std::move(ht_file),
                checkpoint_.index_metadata.num_ht_bytes));
  // Checkpoint the hash table's overflow buckets.
  file_t ofb_file = disk.NewFile(disk.relative_index_checkpoint_path(checkpoint_.index_token) +
                                 "ofb.dat");
  RETURN_NOT_OK(ofb_file.Open(&disk.handler()));
  RETURN_NOT_OK(overflow_buckets_allocator_[hash_table_version].Checkpoint(disk,
                std::move(ofb_file), checkpoint_.index_metadata.num_ofb_bytes));
  checkpoint_.index_checkpoint_started = true;
  return Status::Ok;
}

template <class K, class V, class D>
Status FasterKv<K, V, D>::CheckpointFuzzyIndexComplete() {
  if(!checkpoint_.index_checkpoint_started) {
    return Status::Pending;
  }
  uint32_t hash_table_version = resize_info_.version;
  Status result = state_[hash_table_version].CheckpointComplete(false);
  if(result == Status::Pending) {
    return Status::Pending;
  } else if(result != Status::Ok) {
    return result;
  } else {
    return overflow_buckets_allocator_[hash_table_version].CheckpointComplete(false);
  }
}

template <class K, class V, class D>
Status FasterKv<K, V, D>::RecoverFuzzyIndex() {
  uint8_t hash_table_version = resize_info_.version;
  assert(state_[hash_table_version].size() == checkpoint_.index_metadata.table_size);

  // Recover the main hash table.
  file_t ht_file = disk.NewFile(disk.relative_index_checkpoint_path(checkpoint_.index_token) +
                                "ht.dat");
  RETURN_NOT_OK(ht_file.Open(&disk.handler()));
  RETURN_NOT_OK(state_[hash_table_version].Recover(disk, std::move(ht_file),
                checkpoint_.index_metadata.num_ht_bytes));
  // Recover the hash table's overflow buckets.
  file_t ofb_file = disk.NewFile(disk.relative_index_checkpoint_path(checkpoint_.index_token) +
                                 "ofb.dat");
  RETURN_NOT_OK(ofb_file.Open(&disk.handler()));
  return overflow_buckets_allocator_[hash_table_version].Recover(disk, std::move(ofb_file),
         checkpoint_.index_metadata.num_ofb_bytes, checkpoint_.index_metadata.ofb_count);
}

template <class K, class V, class D>
Status FasterKv<K, V, D>::RecoverFuzzyIndexComplete(bool wait) {
  uint8_t hash_table_version = resize_info_.version;
  Status result = state_[hash_table_version].RecoverComplete(true);
  if(result != Status::Ok) {
    return result;
  }
  result = overflow_buckets_allocator_[hash_table_version].RecoverComplete(true);
  if(result != Status::Ok) {
    return result;
  }

  // Clear all tentative entries.
  for(uint64_t bucket_idx = 0; bucket_idx < state_[hash_table_version].size(); ++bucket_idx) {
    HashBucket* bucket = &state_[hash_table_version].bucket(bucket_idx);
    while(true) {
      for(uint32_t entry_idx = 0; entry_idx < HashBucket::kNumEntries; ++entry_idx) {
        if(bucket->entries[entry_idx].load().tentative()) {
          bucket->entries[entry_idx].store(HashBucketEntry::kInvalidEntry);
        }
      }
      // Go to next bucket in the chain
      HashBucketOverflowEntry entry = bucket->overflow_entry.load();
      if(entry.unused()) {
        // No more buckets in the chain.
        break;
      }
      bucket = &overflow_buckets_allocator_[hash_table_version].Get(entry.address());
      assert(reinterpret_cast<size_t>(bucket) % Constants::kCacheLineBytes == 0);
    }
  }
  return Status::Ok;
}

template <class K, class V, class D>
Status FasterKv<K, V, D>::RecoverHybridLog() {
  class Context : public IAsyncContext {
   public:
    Context(hlog_t& hlog_, uint32_t page_, RecoveryStatus& recovery_status_)
      : hlog{ &hlog_}
      , page{ page_ }
      , recovery_status{ &recovery_status_ } {
    }
    /// The deep-copy constructor
    Context(const Context& other)
      : hlog{ other.hlog }
      , page{ other.page }
      , recovery_status{ other.recovery_status } {
    }
   protected:
    Status DeepCopy_Internal(IAsyncContext*& context_copy) final {
      return IAsyncContext::DeepCopy_Internal(*this, context_copy);
    }
   public:
    hlog_t* hlog;
    uint32_t page;
    RecoveryStatus* recovery_status;
  };

  auto callback = [](IAsyncContext* ctxt, Status result) {
    CallbackContext<Context> context{ ctxt };
    result = context->hlog->AsyncReadPagesFromLog(context->page, 1, *context->recovery_status);
  };

  Address from_address = checkpoint_.index_metadata.checkpoint_start_address;
  Address to_address = checkpoint_.log_metadata.final_address;

  uint32_t start_page = from_address.page();
  uint32_t end_page = to_address.offset() > 0 ? to_address.page() + 1 : to_address.page();
  uint32_t capacity = hlog.buffer_size();
  RecoveryStatus recovery_status{ start_page, end_page };
  // Initially issue read request for all pages that can be held in memory
  uint32_t total_pages_to_read = end_page - start_page;
  uint32_t pages_to_read_first = std::min(capacity, total_pages_to_read);
  RETURN_NOT_OK(hlog.AsyncReadPagesFromLog(start_page, pages_to_read_first, recovery_status));

  for(uint32_t page = start_page; page < end_page; ++page) {
    while(recovery_status.page_status(page) != PageRecoveryStatus::ReadDone) {
      disk.TryComplete();
      std::this_thread::sleep_for(10ms);
    }

    // handle start and end at non-page boundaries
    RETURN_NOT_OK(RecoverFromPage(page == start_page ? from_address : Address{ page, 0 },
                                  page + 1 == end_page ? to_address :
                                  Address{ page, Address::kMaxOffset }));

    // OS thread flushes current page and issues a read request if necessary
    if(page + capacity < end_page) {
      Context context{ hlog, page + capacity, recovery_status };
      RETURN_NOT_OK(hlog.AsyncFlushPage(page, recovery_status, callback, &context));
    } else {
      RETURN_NOT_OK(hlog.AsyncFlushPage(page, recovery_status, nullptr, nullptr));
    }
  }
  // Wait until all pages have been flushed
  for(uint32_t page = start_page; page < end_page; ++page) {
    while(recovery_status.page_status(page) != PageRecoveryStatus::FlushDone) {
      disk.TryComplete();
      std::this_thread::sleep_for(10ms);
    }
  }
  return Status::Ok;
}

template <class K, class V, class D>
Status FasterKv<K, V, D>::RecoverHybridLogFromSnapshotFile() {
  class Context : public IAsyncContext {
   public:
    Context(hlog_t& hlog_, file_t& file_, uint32_t file_start_page_, uint32_t page_,
            RecoveryStatus& recovery_status_)
      : hlog{ &hlog_ }
      , file{ &file_ }
      , file_start_page{ file_start_page_ }
      , page{ page_ }
      , recovery_status{ &recovery_status_ } {
    }
    /// The deep-copy constructor
    Context(const Context& other)
      : hlog{ other.hlog }
      , file{ other.file }
      , file_start_page{ other.file_start_page }
      , page{ other.page }
      , recovery_status{ other.recovery_status } {
    }
   protected:
    Status DeepCopy_Internal(IAsyncContext*& context_copy) final {
      return IAsyncContext::DeepCopy_Internal(*this, context_copy);
    }
   public:
    hlog_t* hlog;
    file_t* file;
    uint32_t file_start_page;
    uint32_t page;
    RecoveryStatus* recovery_status;
  };

  auto callback = [](IAsyncContext* ctxt, Status result) {
    CallbackContext<Context> context{ ctxt };
    result = context->hlog->AsyncReadPagesFromSnapshot(*context->file,
             context->file_start_page, context->page, 1, *context->recovery_status);
  };

  Address file_start_address = checkpoint_.log_metadata.flushed_address;
  Address from_address = checkpoint_.index_metadata.checkpoint_start_address;
  Address to_address = checkpoint_.log_metadata.final_address;

  uint32_t start_page = file_start_address.page();
  uint32_t end_page = to_address.offset() > 0 ? to_address.page() + 1 : to_address.page();
  uint32_t capacity = hlog.buffer_size();
  RecoveryStatus recovery_status{ start_page, end_page };
  checkpoint_.snapshot_file = disk.NewFile(disk.relative_cpr_checkpoint_path(
                                checkpoint_.hybrid_log_token) + "snapshot.dat");
  RETURN_NOT_OK(checkpoint_.snapshot_file.Open(&disk.handler()));

  // Initially issue read request for all pages that can be held in memory
  uint32_t total_pages_to_read = end_page - start_page;
  uint32_t pages_to_read_first = std::min(capacity, total_pages_to_read);
  RETURN_NOT_OK(hlog.AsyncReadPagesFromSnapshot(checkpoint_.snapshot_file, start_page, start_page,
                pages_to_read_first, recovery_status));

  for(uint32_t page = start_page; page < end_page; ++page) {
    while(recovery_status.page_status(page) != PageRecoveryStatus::ReadDone) {
      disk.TryComplete();
      std::this_thread::sleep_for(10ms);
    }

    // Perform recovery if page in fuzzy portion of the log
    if(Address{ page + 1, 0 } > from_address) {
      // handle start and end at non-page boundaries
      RETURN_NOT_OK(RecoverFromPage(page == from_address.page() ? from_address :
                                    Address{ page, 0 },
                                    page + 1 == end_page ? to_address :
                                    Address{ page, Address::kMaxOffset }));
    }

    // OS thread flushes current page and issues a read request if necessary
    if(page + capacity < end_page) {
      Context context{ hlog, checkpoint_.snapshot_file, start_page, page + capacity,
                       recovery_status };
      RETURN_NOT_OK(hlog.AsyncFlushPage(page, recovery_status, callback, &context));
    } else {
      RETURN_NOT_OK(hlog.AsyncFlushPage(page, recovery_status, nullptr, nullptr));
    }
  }
  // Wait until all pages have been flushed
  for(uint32_t page = start_page; page < end_page; ++page) {
    while(recovery_status.page_status(page) != PageRecoveryStatus::FlushDone) {
      disk.TryComplete();
      std::this_thread::sleep_for(10ms);
    }
  }
  return Status::Ok;
}

template <class K, class V, class D>
Status FasterKv<K, V, D>::RecoverFromPage(Address from_address, Address to_address) {
  assert(from_address.page() == to_address.page());
  for(Address address = from_address; address < to_address;) {
    record_t* record = reinterpret_cast<record_t*>(hlog.Get(address));
    if(record->header.IsNull()) {
      address += sizeof(record->header);
      continue;
    }
    if(record->header.invalid) {
      address += record->size();
      continue;
    }
    const key_t& key = record->key();
    KeyHash hash = key.GetHash();
    HashBucketEntry expected_entry;
    AtomicHashBucketEntry* atomic_entry = FindOrCreateEntry(hash, expected_entry);

    if(record->header.checkpoint_version <= checkpoint_.log_metadata.version) {
      HashBucketEntry new_entry{ address, hash.tag(), false };
      atomic_entry->store(new_entry);
    } else {
      record->header.invalid = true;
      if(record->header.previous_address() < checkpoint_.index_metadata.checkpoint_start_address) {
        HashBucketEntry new_entry{ record->header.previous_address(), hash.tag(), false };
        atomic_entry->store(new_entry);
      }
    }
    address += record->size();
  }

  return Status::Ok;
}

template <class K, class V, class D>
Status FasterKv<K, V, D>::RestoreHybridLog() {
  Address tail_address = checkpoint_.log_metadata.final_address;
  uint32_t end_page = tail_address.offset() > 0 ? tail_address.page() + 1 : tail_address.page();
  uint32_t capacity = hlog.buffer_size();
  // Restore as much of the log as will fit in memory.
  uint32_t start_page;
  if(end_page < capacity - hlog.kNumHeadPages) {
    start_page = 0;
  } else {
    start_page = end_page - (capacity - hlog.kNumHeadPages);
  }
  RecoveryStatus recovery_status{ start_page, end_page };

  uint32_t num_pages = end_page - start_page;
  RETURN_NOT_OK(hlog.AsyncReadPagesFromLog(start_page, num_pages, recovery_status));

  // Wait until all pages have been read.
  for(uint32_t page = start_page; page < end_page; ++page) {
    while(recovery_status.page_status(page) != PageRecoveryStatus::ReadDone) {
      disk.TryComplete();
      std::this_thread::sleep_for(10ms);
    }
  }
  // Skip the null page.
  Address head_address = start_page == 0 ? Address{ 0, Constants::kCacheLineBytes } :
                         Address{ start_page, 0 };
  hlog.RecoveryReset(checkpoint_.index_metadata.log_begin_address, head_address, tail_address);
  return Status::Ok;
}

template <class K, class V, class D>
void FasterKv<K, V, D>::HeavyEnter() {
  if(thread_ctx().phase == Phase::GC_IO_PENDING || thread_ctx().phase == Phase::GC_IN_PROGRESS) {
    CleanHashTableBuckets();
    return;
  }
  while(thread_ctx().phase == Phase::GROW_PREPARE) {
    // We spin-wait as a simplification
    // Could instead do a "heavy operation" here
    std::this_thread::yield();
    Refresh();
  }
  if(thread_ctx().phase == Phase::GROW_IN_PROGRESS) {
    SplitHashTableBuckets();
  }
}

template <class K, class V, class D>
bool FasterKv<K, V, D>::CleanHashTableBuckets() {
  uint64_t chunk = gc_.next_chunk++;
  if(chunk >= gc_.num_chunks) {
    // No chunk left to clean.
    return false;
  }
  uint8_t version = resize_info_.version;
  Address begin_address = hlog.begin_address.load();
  uint64_t upper_bound;
  if(chunk + 1 < grow_.num_chunks) {
    // All chunks but the last chunk contain kGrowHashTableChunkSize elements.
    upper_bound = kGrowHashTableChunkSize;
  } else {
    // Last chunk might contain more or fewer elements.
    upper_bound = state_[version].size() - (chunk * kGcHashTableChunkSize);
  }
  for(uint64_t idx = 0; idx < upper_bound; ++idx) {
    HashBucket* bucket = &state_[version].bucket(chunk * kGcHashTableChunkSize + idx);
    while(true) {
      for(uint32_t entry_idx = 0; entry_idx < HashBucket::kNumEntries; ++entry_idx) {
        AtomicHashBucketEntry& atomic_entry = bucket->entries[entry_idx];
        HashBucketEntry expected_entry = atomic_entry.load();
        if(!expected_entry.unused() && expected_entry.address() != Address::kInvalidAddress &&
            expected_entry.address() < begin_address) {
          // The record that this entry points to was truncated; try to delete the entry.
          atomic_entry.compare_exchange_strong(expected_entry, HashBucketEntry::kInvalidEntry);
          // If deletion failed, then some other thread must have added a new record to the entry.
        }
      }
      // Go to next bucket in the chain.
      HashBucketOverflowEntry overflow_entry = bucket->overflow_entry.load();
      if(overflow_entry.unused()) {
        // No more buckets in the chain.
        break;
      }
      bucket = &overflow_buckets_allocator_[version].Get(overflow_entry.address());
    }
  }
  // Done with this chunk--did some work.
  return true;
}

template <class K, class V, class D>
void FasterKv<K, V, D>::AddHashEntry(HashBucket*& bucket, uint32_t& next_idx, uint8_t version,
                                     HashBucketEntry entry) {
  if(next_idx == HashBucket::kNumEntries) {
    // Need to allocate a new bucket, first.
    FixedPageAddress new_bucket_addr = overflow_buckets_allocator_[version].Allocate();
    HashBucketOverflowEntry new_bucket_entry{ new_bucket_addr };
    bucket->overflow_entry.store(new_bucket_entry);
    bucket = &overflow_buckets_allocator_[version].Get(new_bucket_addr);
    next_idx = 0;
  }
  bucket->entries[next_idx].store(entry);
  ++next_idx;
}

template <class K, class V, class D>
Address FasterKv<K, V, D>::TraceBackForOtherChainStart(uint64_t old_size, uint64_t new_size,
    Address from_address, Address min_address, uint8_t side) {
  assert(side == 0 || side == 1);
  // Search back as far as min_address.
  while(from_address >= min_address) {
    const record_t* record = reinterpret_cast<const record_t*>(hlog.Get(from_address));
    KeyHash hash = record->key().GetHash();
    if((hash.idx(new_size) < old_size) != (side == 0)) {
      // Record's key hashes to the other side.
      return from_address;
    }
    from_address = record->header.previous_address();
  }
  return from_address;
}

template <class K, class V, class D>
void FasterKv<K, V, D>::SplitHashTableBuckets() {
  // This thread won't exit until all hash table buckets have been split.
  Address head_address = hlog.head_address.load();
  Address begin_address = hlog.begin_address.load();
  for(uint64_t chunk = grow_.next_chunk++; chunk < grow_.num_chunks; chunk = grow_.next_chunk++) {
    uint64_t old_size = state_[grow_.old_version].size();
    uint64_t new_size = state_[grow_.new_version].size();
    assert(new_size == old_size * 2);
    // Split this chunk.
    uint64_t upper_bound;
    if(chunk + 1 < grow_.num_chunks) {
      // All chunks but the last chunk contain kGrowHashTableChunkSize elements.
      upper_bound = kGrowHashTableChunkSize;
    } else {
      // Last chunk might contain more or fewer elements.
      upper_bound = old_size - (chunk * kGrowHashTableChunkSize);
    }
    for(uint64_t idx = 0; idx < upper_bound; ++idx) {

      // Split this (chain of) bucket(s).
      HashBucket* old_bucket = &state_[grow_.old_version].bucket(
                                 chunk * kGrowHashTableChunkSize + idx);
      HashBucket* new_bucket0 = &state_[grow_.new_version].bucket(
                                  chunk * kGrowHashTableChunkSize + idx);
      HashBucket* new_bucket1 = &state_[grow_.new_version].bucket(
                                  old_size + chunk * kGrowHashTableChunkSize + idx);
      uint32_t new_entry_idx0 = 0;
      uint32_t new_entry_idx1 = 0;
      while(true) {
        for(uint32_t old_entry_idx = 0; old_entry_idx < HashBucket::kNumEntries; ++old_entry_idx) {
          HashBucketEntry old_entry = old_bucket->entries[old_entry_idx].load();
          if(old_entry.unused()) {
            // Nothing to do.
            continue;
          } else if(old_entry.address() < head_address) {
            // Can't tell which new bucket the entry should go into; put it in both.
            AddHashEntry(new_bucket0, new_entry_idx0, grow_.new_version, old_entry);
            AddHashEntry(new_bucket1, new_entry_idx1, grow_.new_version, old_entry);
            continue;
          }

          const record_t* record = reinterpret_cast<const record_t*>(hlog.Get(
                                     old_entry.address()));
          KeyHash hash = record->key().GetHash();
          if(hash.idx(new_size) < old_size) {
            // Record's key hashes to the 0 side of the new hash table.
            AddHashEntry(new_bucket0, new_entry_idx0, grow_.new_version, old_entry);
            Address other_address = TraceBackForOtherChainStart(old_size, new_size,
                                    record->header.previous_address(), head_address, 0);
            if(other_address >= begin_address) {
              // We found a record that either is on disk or has a key that hashes to the 1 side of
              // the new hash table.
              AddHashEntry(new_bucket1, new_entry_idx1, grow_.new_version,
                           HashBucketEntry{ other_address, old_entry.tag(), false });
            }
          } else {
            // Record's key hashes to the 1 side of the new hash table.
            AddHashEntry(new_bucket1, new_entry_idx1, grow_.new_version, old_entry);
            Address other_address = TraceBackForOtherChainStart(old_size, new_size,
                                    record->header.previous_address(), head_address, 1);
            if(other_address >= begin_address) {
              // We found a record that either is on disk or has a key that hashes to the 0 side of
              // the new hash table.
              AddHashEntry(new_bucket0, new_entry_idx0, grow_.new_version,
                           HashBucketEntry{ other_address, old_entry.tag(), false });
            }
          }
        }
        // Go to next bucket in the chain.
        HashBucketOverflowEntry overflow_entry = old_bucket->overflow_entry.load();
        if(overflow_entry.unused()) {
          // No more buckets in the chain.
          break;
        }
        old_bucket = &overflow_buckets_allocator_[grow_.old_version].Get(overflow_entry.address());
      }
    }
    // Done with this chunk.
    if(--grow_.num_pending_chunks == 0) {
      // Free the old hash table.
      state_[grow_.old_version].Uninitialize();
      overflow_buckets_allocator_[grow_.old_version].Uninitialize();
      break;
    }
  }
  // Thread has finished growing its part of the hash table.
  thread_ctx().phase = Phase::REST;
  // Thread ack that it has finished growing the hash table.
  if(epoch_.FinishThreadPhase(Phase::GROW_IN_PROGRESS)) {
    // Let other threads know that they can use the new hash table now.
    GlobalMoveToNextState(SystemState{ Action::GrowIndex, Phase::GROW_IN_PROGRESS,
                                       thread_ctx().version });
  } else {
    while(system_state_.load().phase == Phase::GROW_IN_PROGRESS) {
      // Spin until all other threads have finished splitting their chunks.
      std::this_thread::yield();
    }
  }
}

template <class K, class V, class D>
bool FasterKv<K, V, D>::GlobalMoveToNextState(SystemState current_state) {
  SystemState next_state = current_state.GetNextState();
  if(!system_state_.compare_exchange_strong(current_state, next_state)) {
    return false;
  }

  switch(next_state.action) {
  case Action::CheckpointFull:
  case Action::CheckpointIndex:
  case Action::CheckpointHybridLog:
    switch(next_state.phase) {
    case Phase::PREP_INDEX_CHKPT:
      // This case is handled directly inside Checkpoint[Index]().
      assert(false);
      break;
    case Phase::INDEX_CHKPT:
      assert(next_state.action != Action::CheckpointHybridLog);
      // Issue async request for fuzzy checkpoint
      assert(!checkpoint_.failed);
      if(CheckpointFuzzyIndex() != Status::Ok) {
        checkpoint_.failed = true;
      }
      break;
    case Phase::PREPARE:
      // Index checkpoint will never reach this state; and CheckpointHybridLog() will handle this
      // case directly.
      assert(next_state.action == Action::CheckpointFull);
      // INDEX_CHKPT -> PREPARE
      // Get an overestimate for the ofb's tail, after we've finished fuzzy-checkpointing the ofb.
      // (Ensures that recovery won't accidentally reallocate from the ofb.)
      checkpoint_.index_metadata.ofb_count =
        overflow_buckets_allocator_[resize_info_.version].count();
      // Write index meta data on disk
      if(WriteIndexMetadata() != Status::Ok) {
        checkpoint_.failed = true;
      }
      if(checkpoint_.index_persistence_callback) {
        // Notify the host that the index checkpoint has completed.
        checkpoint_.index_persistence_callback(Status::Ok);
      }
      break;
    case Phase::IN_PROGRESS: {
      assert(next_state.action != Action::CheckpointIndex);
      // PREPARE -> IN_PROGRESS
      // Do nothing
      break;
    }
    case Phase::WAIT_PENDING:
      assert(next_state.action != Action::CheckpointIndex);
      // IN_PROGRESS -> WAIT_PENDING
      // Do nothing
      break;
    case Phase::WAIT_FLUSH:
      assert(next_state.action != Action::CheckpointIndex);
      // WAIT_PENDING -> WAIT_FLUSH
      if(fold_over_snapshot) {
        // Move read-only to tail
        Address tail_address = hlog.ShiftReadOnlyToTail();
        // Get final address for CPR
        checkpoint_.log_metadata.final_address = tail_address;
      } else {
        Address tail_address = hlog.GetTailAddress();
        // Get final address for CPR
        checkpoint_.log_metadata.final_address = tail_address;
        checkpoint_.snapshot_file = disk.NewFile(disk.relative_cpr_checkpoint_path(
                                      checkpoint_.hybrid_log_token) + "snapshot.dat");
        if(checkpoint_.snapshot_file.Open(&disk.handler()) != Status::Ok) {
          checkpoint_.failed = true;
        }
        // Flush the log to a snapshot.
        hlog.AsyncFlushPagesToFile(checkpoint_.log_metadata.flushed_address.page(),
                                   checkpoint_.log_metadata.final_address, checkpoint_.snapshot_file,
                                   checkpoint_.flush_pending);
      }
      // Write CPR meta data file
      if(WriteCprMetadata() != Status::Ok) {
        checkpoint_.failed = true;
      }
      break;
    case Phase::PERSISTENCE_CALLBACK:
      assert(next_state.action != Action::CheckpointIndex);
      // WAIT_FLUSH -> PERSISTENCE_CALLBACK
      break;
    case Phase::REST:
      // PERSISTENCE_CALLBACK -> REST or INDEX_CHKPT -> REST
      if(next_state.action != Action::CheckpointIndex) {
        // The checkpoint is done; we can reset the contexts now. (Have to reset contexts before
        // another checkpoint can be started.)
        checkpoint_.CheckpointDone();
        // Free checkpoint locks!
        checkpoint_locks_.Free();
        // Checkpoint is done--no more work for threads to do.
        system_state_.store(SystemState{ Action::None, Phase::REST, next_state.version });
      } else {
        // Get an overestimate for the ofb's tail, after we've finished fuzzy-checkpointing the
        // ofb. (Ensures that recovery won't accidentally reallocate from the ofb.)
        checkpoint_.index_metadata.ofb_count =
          overflow_buckets_allocator_[resize_info_.version].count();
        // Write index meta data on disk
        if(WriteIndexMetadata() != Status::Ok) {
          checkpoint_.failed = true;
        }
        auto index_persistence_callback = checkpoint_.index_persistence_callback;
        // The checkpoint is done; we can reset the contexts now. (Have to reset contexts before
        // another checkpoint can be started.)
        checkpoint_.CheckpointDone();
        // Checkpoint is done--no more work for threads to do.
        system_state_.store(SystemState{ Action::None, Phase::REST, next_state.version });
        if(index_persistence_callback) {
          // Notify the host that the index checkpoint has completed.
          index_persistence_callback(Status::Ok);
        }
      }
      break;
    default:
      // not reached
      assert(false);
      break;
    }
    break;
  case Action::GC:
    switch(next_state.phase) {
    case Phase::GC_IO_PENDING:
      // This case is handled directly inside ShiftBeginAddress().
      assert(false);
      break;
    case Phase::GC_IN_PROGRESS:
      // GC_IO_PENDING -> GC_IN_PROGRESS
      // Tell the disk to truncate the log.
      hlog.Truncate(gc_.truncate_callback);
      break;
    case Phase::REST:
      // GC_IN_PROGRESS -> REST
      // GC is done--no more work for threads to do.
      if(gc_.complete_callback) {
        gc_.complete_callback();
      }
      system_state_.store(SystemState{ Action::None, Phase::REST, next_state.version });
      break;
    default:
      // not reached
      assert(false);
      break;
    }
    break;
  case Action::GrowIndex:
    switch(next_state.phase) {
    case Phase::GROW_PREPARE:
      // This case is handled directly inside GrowIndex().
      assert(false);
      break;
    case Phase::GROW_IN_PROGRESS:
      // Swap hash table versions so that all threads will use the new version after populating it.
      resize_info_.version = grow_.new_version;
      break;
    case Phase::REST:
      if(grow_.callback) {
        grow_.callback(state_[grow_.new_version].size());
      }
      system_state_.store(SystemState{ Action::None, Phase::REST, next_state.version });
      break;
    default:
      // not reached
      assert(false);
      break;
    }
    break;
  default:
    // not reached
    assert(false);
    break;
  }
  return true;
}

template <class K, class V, class D>
void FasterKv<K, V, D>::MarkAllPendingRequests() {
  uint32_t table_version = resize_info_.version;
  uint64_t table_size = state_[table_version].size();

  for(const IAsyncContext* ctxt : thread_ctx().retry_requests) {
    const pending_context_t* context = static_cast<const pending_context_t*>(ctxt);
    // We will succeed, since no other thread can currently advance the entry's version, since this
    // thread hasn't acked "PENDING" phase completion yet.
    bool result = checkpoint_locks_.get_lock(context->get_key_hash()).try_lock_old();
    assert(result);
  }
  for(const auto& pending_io : thread_ctx().pending_ios) {
    // We will succeed, since no other thread can currently advance the entry's version, since this
    // thread hasn't acked "PENDING" phase completion yet.
    bool result = checkpoint_locks_.get_lock(pending_io.second).try_lock_old();
    assert(result);
  }
}

template <class K, class V, class D>
void FasterKv<K, V, D>::HandleSpecialPhases() {
  SystemState final_state = system_state_.load();
  if(final_state.phase == Phase::REST) {
    // Nothing to do; just reset thread context.
    thread_ctx().phase = Phase::REST;
    thread_ctx().version = final_state.version;
    return;
  }
  SystemState previous_state{ final_state.action, thread_ctx().phase, thread_ctx().version };
  do {
    // Identify the transition (currentState -> nextState)
    SystemState current_state = (previous_state == final_state) ? final_state :
                                previous_state.GetNextState();
    switch(current_state.action) {
    case Action::CheckpointFull:
    case Action::CheckpointIndex:
    case Action::CheckpointHybridLog:
      switch(current_state.phase) {
      case Phase::PREP_INDEX_CHKPT:
        assert(current_state.action != Action::CheckpointHybridLog);
        // Both from REST -> PREP_INDEX_CHKPT and PREP_INDEX_CHKPT -> PREP_INDEX_CHKPT
        if(previous_state.phase == Phase::REST) {
          // Thread ack that we're performing a checkpoint.
          if(epoch_.FinishThreadPhase(Phase::PREP_INDEX_CHKPT)) {
            GlobalMoveToNextState(current_state);
          }
        }
        break;
      case Phase::INDEX_CHKPT: {
        assert(current_state.action != Action::CheckpointHybridLog);
        // Both from PREP_INDEX_CHKPT -> INDEX_CHKPT and INDEX_CHKPT -> INDEX_CHKPT
        Status result = CheckpointFuzzyIndexComplete();
        if(result != Status::Pending && result != Status::Ok) {
          checkpoint_.failed = true;
        }
        if(result != Status::Pending) {
          if(current_state.action == Action::CheckpointIndex) {
            // This thread is done now.
            thread_ctx().phase = Phase::REST;
            // Thread ack that it is done.
            if(epoch_.FinishThreadPhase(Phase::INDEX_CHKPT)) {
              GlobalMoveToNextState(current_state);
            }
          } else {
            // Index checkpoint is done; move on to PREPARE phase.
            GlobalMoveToNextState(current_state);
          }
        }
        break;
      }
      case Phase::PREPARE:
        assert(current_state.action != Action::CheckpointIndex);
        // Handle (INDEX_CHKPT -> PREPARE or REST -> PREPARE) and PREPARE -> PREPARE
        if(previous_state.phase != Phase::PREPARE) {
          // mark pending requests
          MarkAllPendingRequests();
          // keep a count of number of threads
          ++checkpoint_.log_metadata.num_threads;
          // set the thread index
          checkpoint_.log_metadata.guids[Thread::id()] = thread_ctx().guid;
          // Thread ack that it has finished marking its pending requests.
          if(epoch_.FinishThreadPhase(Phase::PREPARE)) {
            GlobalMoveToNextState(current_state);
          }
        }
        break;
      case Phase::IN_PROGRESS:
        assert(current_state.action != Action::CheckpointIndex);
        // Handle PREPARE -> IN_PROGRESS and IN_PROGRESS -> IN_PROGRESS
        if(previous_state.phase == Phase::PREPARE) {
          assert(prev_thread_ctx().retry_requests.empty());
          assert(prev_thread_ctx().pending_ios.empty());
          assert(prev_thread_ctx().io_responses.empty());

          // Get a new thread context; keep track of the old one as "previous."
          thread_contexts_[Thread::id()].swap();
          // initialize a new local context
          thread_ctx().Initialize(Phase::IN_PROGRESS, current_state.version,
                                  prev_thread_ctx().guid, prev_thread_ctx().serial_num);
          // Thread ack that it has swapped contexts.
          if(epoch_.FinishThreadPhase(Phase::IN_PROGRESS)) {
            GlobalMoveToNextState(current_state);
          }
        }
        break;
      case Phase::WAIT_PENDING:
        assert(current_state.action != Action::CheckpointIndex);
        // Handle IN_PROGRESS -> WAIT_PENDING and WAIT_PENDING -> WAIT_PENDING
        if(!epoch_.HasThreadFinishedPhase(Phase::WAIT_PENDING)) {
          if(prev_thread_ctx().pending_ios.empty() &&
              prev_thread_ctx().retry_requests.empty()) {
            // Thread ack that it has completed its pending I/Os.
            if(epoch_.FinishThreadPhase(Phase::WAIT_PENDING)) {
              GlobalMoveToNextState(current_state);
            }
          }
        }
        break;
      case Phase::WAIT_FLUSH:
        assert(current_state.action != Action::CheckpointIndex);
        // Handle WAIT_PENDING -> WAIT_FLUSH and WAIT_FLUSH -> WAIT_FLUSH
        if(!epoch_.HasThreadFinishedPhase(Phase::WAIT_FLUSH)) {
          bool flushed;
          if(fold_over_snapshot) {
            flushed = hlog.flushed_until_address.load() >= checkpoint_.log_metadata.final_address;
          } else {
            flushed = checkpoint_.flush_pending.load() == 0;
          }
          if(flushed) {
            // write context info
            WriteCprContext();
            // Thread ack that it has written its CPU context.
            if(epoch_.FinishThreadPhase(Phase::WAIT_FLUSH)) {
              GlobalMoveToNextState(current_state);
            }
          }
        }
        break;
      case Phase::PERSISTENCE_CALLBACK:
        assert(current_state.action != Action::CheckpointIndex);
        // Handle WAIT_FLUSH -> PERSISTENCE_CALLBACK and PERSISTENCE_CALLBACK -> PERSISTENCE_CALLBACK
        if(previous_state.phase == Phase::WAIT_FLUSH) {
          // Persistence callback
          if(checkpoint_.hybrid_log_persistence_callback) {
            checkpoint_.hybrid_log_persistence_callback(Status::Ok, prev_thread_ctx().serial_num);
          }
          // Thread has finished checkpointing.
          thread_ctx().phase = Phase::REST;
          // Thread ack that it has finished checkpointing.
          if(epoch_.FinishThreadPhase(Phase::PERSISTENCE_CALLBACK)) {
            GlobalMoveToNextState(current_state);
          }
        }
        break;
      default:
        // nothing to do.
        break;
      }
      break;
    case Action::GC:
      switch(current_state.phase) {
      case Phase::GC_IO_PENDING:
        // Handle REST -> GC_IO_PENDING and GC_IO_PENDING -> GC_IO_PENDING.
        if(previous_state.phase == Phase::REST) {
          assert(prev_thread_ctx().retry_requests.empty());
          assert(prev_thread_ctx().pending_ios.empty());
          assert(prev_thread_ctx().io_responses.empty());
          // Get a new thread context; keep track of the old one as "previous."
          thread_contexts_[Thread::id()].swap();
          // initialize a new local context
          thread_ctx().Initialize(Phase::GC_IO_PENDING, current_state.version,
                                  prev_thread_ctx().guid, prev_thread_ctx().serial_num);
        }

        // See if the old thread context has completed its pending I/Os.
        if(!epoch_.HasThreadFinishedPhase(Phase::GC_IO_PENDING)) {
          if(prev_thread_ctx().pending_ios.empty() &&
              prev_thread_ctx().retry_requests.empty()) {
            // Thread ack that it has completed its pending I/Os.
            if(epoch_.FinishThreadPhase(Phase::GC_IO_PENDING)) {
              GlobalMoveToNextState(current_state);
            }
          }
        }
        break;
      case Phase::GC_IN_PROGRESS:
        // Handle GC_IO_PENDING -> GC_IN_PROGRESS and GC_IN_PROGRESS -> GC_IN_PROGRESS.
        if(!epoch_.HasThreadFinishedPhase(Phase::GC_IN_PROGRESS)) {
          if(!CleanHashTableBuckets()) {
            // No more buckets for this thread to clean; thread has finished GC.
            thread_ctx().phase = Phase::REST;
            // Thread ack that it has finished GC.
            if(epoch_.FinishThreadPhase(Phase::GC_IN_PROGRESS)) {
              GlobalMoveToNextState(current_state);
            }
          }
        }
        break;
      default:
        assert(false); // not reached
        break;
      }
      break;
    case Action::GrowIndex:
      switch(current_state.phase) {
      case Phase::GROW_PREPARE:
        if(previous_state.phase == Phase::REST) {
          // Thread ack that we're going to grow the hash table.
          if(epoch_.FinishThreadPhase(Phase::GROW_PREPARE)) {
            GlobalMoveToNextState(current_state);
          }
        } else {
          // Wait for all other threads to finish their outstanding (synchronous) hash table
          // operations.
          std::this_thread::yield();
        }
        break;
      case Phase::GROW_IN_PROGRESS:
        SplitHashTableBuckets();
        break;
      }
      break;
    }
    thread_ctx().phase = current_state.phase;
    thread_ctx().version = current_state.version;
    previous_state = current_state;
  } while(previous_state != final_state);
}

template <class K, class V, class D>
bool FasterKv<K, V, D>::Checkpoint(IndexPersistenceCallback index_persistence_callback,
                                    HybridLogPersistenceCallback hybrid_log_persistence_callback,
                                    Guid& token) {
  // Only one thread can initiate a checkpoint at a time.
  SystemState expected{ Action::None, Phase::REST, system_state_.load().version };
  SystemState desired{ Action::CheckpointFull, Phase::REST, expected.version };
  if(!system_state_.compare_exchange_strong(expected, desired)) {
    // Can't start a new checkpoint while a checkpoint or recovery is already in progress.
    return false;
  }
  // We are going to start a checkpoint.
  epoch_.ResetPhaseFinished();
  // Initialize all contexts
  token = Guid::Create();
  disk.CreateIndexCheckpointDirectory(token);
  disk.CreateCprCheckpointDirectory(token);
  // Obtain tail address for fuzzy index checkpoint
  if(!fold_over_snapshot) {
    checkpoint_.InitializeCheckpoint(token, desired.version, state_[resize_info_.version].size(),
                                     hlog.begin_address.load(),  hlog.GetTailAddress(), true,
                                     hlog.flushed_until_address.load(),
                                     index_persistence_callback,
                                     hybrid_log_persistence_callback);
  } else {
    checkpoint_.InitializeCheckpoint(token, desired.version, state_[resize_info_.version].size(),
                                     hlog.begin_address.load(),  hlog.GetTailAddress(), false,
                                     Address::kInvalidAddress, index_persistence_callback,
                                     hybrid_log_persistence_callback);

  }
  InitializeCheckpointLocks();
  // Let other threads know that the checkpoint has started.
  system_state_.store(desired.GetNextState());
  return true;
}

template <class K, class V, class D>
bool FasterKv<K, V, D>::CheckpointIndex(IndexPersistenceCallback index_persistence_callback,
                                        Guid& token) {
  // Only one thread can initiate a checkpoint at a time.
  SystemState expected{ Action::None, Phase::REST, system_state_.load().version };
  SystemState desired{ Action::CheckpointIndex, Phase::REST, expected.version };
  if(!system_state_.compare_exchange_strong(expected, desired)) {
    // Can't start a new checkpoint while a checkpoint or recovery is already in progress.
    return false;
  }
  // We are going to start a checkpoint.
  epoch_.ResetPhaseFinished();
  // Initialize all contexts
  token = Guid::Create();
  disk.CreateIndexCheckpointDirectory(token);
  checkpoint_.InitializeIndexCheckpoint(token, desired.version,
                                        state_[resize_info_.version].size(),
                                        hlog.begin_address.load(), hlog.GetTailAddress(),
                                        index_persistence_callback);
  // Let other threads know that the checkpoint has started.
  system_state_.store(desired.GetNextState());
  return true;
}

template <class K, class V, class D>
bool FasterKv<K, V, D>::CheckpointHybridLog(HybridLogPersistenceCallback hybrid_log_persistence_callback,
                                            Guid& token) {
  // Only one thread can initiate a checkpoint at a time.
  SystemState expected{ Action::None, Phase::REST, system_state_.load().version };
  SystemState desired{ Action::CheckpointHybridLog, Phase::REST, expected.version };
  if(!system_state_.compare_exchange_strong(expected, desired)) {
    // Can't start a new checkpoint while a checkpoint or recovery is already in progress.
    return false;
  }
  // We are going to start a checkpoint.
  epoch_.ResetPhaseFinished();
  // Initialize all contexts
  token = Guid::Create();
  disk.CreateCprCheckpointDirectory(token);
  // Obtain tail address for fuzzy index checkpoint
  if(!fold_over_snapshot) {
    checkpoint_.InitializeHybridLogCheckpoint(token, desired.version, true,
        hlog.flushed_until_address.load(), hybrid_log_persistence_callback);
  } else {
    checkpoint_.InitializeHybridLogCheckpoint(token, desired.version, false,
        Address::kInvalidAddress, hybrid_log_persistence_callback);
  }
  InitializeCheckpointLocks();
  // Let other threads know that the checkpoint has started.
  system_state_.store(desired.GetNextState());
  return true;
}

template <class K, class V, class D>
Status FasterKv<K, V, D>::Recover(const Guid& index_token, const Guid& hybrid_log_token,
                                  uint32_t& version,
                                  std::vector<Guid>& session_ids) {
  version = 0;
  session_ids.clear();
  SystemState expected = SystemState{ Action::None, Phase::REST, system_state_.load().version };
  if(!system_state_.compare_exchange_strong(expected,
      SystemState{ Action::Recover, Phase::REST, expected.version })) {
    return Status::Aborted;
  }
  checkpoint_.InitializeRecover(index_token, hybrid_log_token);
  Status status;
#define BREAK_NOT_OK(s) \
    status = (s); \
    if (status != Status::Ok) break

  do {
    // Index and log metadata.
    BREAK_NOT_OK(ReadIndexMetadata(index_token));
    BREAK_NOT_OK(ReadCprMetadata(hybrid_log_token));
    if(checkpoint_.index_metadata.version != checkpoint_.log_metadata.version) {
      // Index and hybrid-log checkpoints should have the same version.
      status = Status::Corruption;
      break;
    }

    system_state_.store(SystemState{ Action::Recover, Phase::REST,
                                     checkpoint_.log_metadata.version + 1 });

    BREAK_NOT_OK(ReadCprContexts(hybrid_log_token, checkpoint_.log_metadata.guids));
    // The index itself (including overflow buckets).
    BREAK_NOT_OK(RecoverFuzzyIndex());
    BREAK_NOT_OK(RecoverFuzzyIndexComplete(true));
    // Any changes made to the log while the index was being fuzzy-checkpointed.
    if(fold_over_snapshot) {
      BREAK_NOT_OK(RecoverHybridLog());
    } else {
      BREAK_NOT_OK(RecoverHybridLogFromSnapshotFile());
    }
    BREAK_NOT_OK(RestoreHybridLog());
  } while(false);
  if(status == Status::Ok) {
    for(const auto& token : checkpoint_.continue_tokens) {
      session_ids.push_back(token.first);
    }
    version = checkpoint_.log_metadata.version;
  }
  checkpoint_.RecoverDone();
  system_state_.store(SystemState{ Action::None, Phase::REST,
                                   checkpoint_.log_metadata.version + 1 });
  return status;
#undef BREAK_NOT_OK
}

template <class K, class V, class D>
bool FasterKv<K, V, D>::ShiftBeginAddress(Address address,
    GcState::truncate_callback_t truncate_callback,
    GcState::complete_callback_t complete_callback) {
  SystemState expected = SystemState{ Action::None, Phase::REST, system_state_.load().version };
  if(!system_state_.compare_exchange_strong(expected,
      SystemState{ Action::GC, Phase::REST, expected.version })) {
    // Can't start a GC while an action is already in progress.
    return false;
  }
  hlog.begin_address.store(address);
  // Each active thread will notify the epoch when all pending I/Os have completed.
  epoch_.ResetPhaseFinished();
  uint64_t num_chunks = std::max(state_[resize_info_.version].size() / kGcHashTableChunkSize,
                                 (uint64_t)1);
  gc_.Initialize(truncate_callback, complete_callback, num_chunks);
  // Let other threads know to complete their pending I/Os, so that the log can be truncated.
  system_state_.store(SystemState{ Action::GC, Phase::GC_IO_PENDING, expected.version });
  return true;
}

template <class K, class V, class D>
bool FasterKv<K, V, D>::GrowIndex(GrowState::callback_t caller_callback) {
  SystemState expected = SystemState{ Action::None, Phase::REST, system_state_.load().version };
  if(!system_state_.compare_exchange_strong(expected,
      SystemState{ Action::GrowIndex, Phase::REST, expected.version })) {
    // An action is already in progress.
    return false;
  }
  epoch_.ResetPhaseFinished();
  uint8_t current_version = resize_info_.version;
  assert(current_version == 0 || current_version == 1);
  uint8_t next_version = 1 - current_version;
  uint64_t num_chunks = std::max(state_[current_version].size() / kGrowHashTableChunkSize,
                                 (uint64_t)1);
  grow_.Initialize(caller_callback, current_version, num_chunks);
  // Initialize the next version of our hash table to be twice the size of the current version.
  state_[next_version].Initialize(state_[current_version].size() * 2, disk.log().alignment());
  overflow_buckets_allocator_[next_version].Initialize(disk.log().alignment(), epoch_);

  SystemState next = SystemState{ Action::GrowIndex, Phase::GROW_PREPARE, expected.version };
  system_state_.store(next);

  // Let this thread know it should be growing the index.
  Refresh();
  return true;
}

// Some printing support for gtest
inline std::ostream& operator << (std::ostream& out, const Status s) {
  return out << (uint8_t)s;
}

inline std::ostream& operator << (std::ostream& out, const Guid guid) {
  return out << guid.ToString();
}

inline std::ostream& operator << (std::ostream& out, const FixedPageAddress address) {
  return out << address.control();
}

/// Compacts the hybrid log between the begin address and the specified
/// address, moving active records to the tail of log.
///
/// It identifies live records by looking up the in-memory hash index
/// and by potentially going through the hash chains, rather than
/// scanning the entire log from head to tail.
template<class K, class V, class D>
bool FasterKv<K, V, D>::CompactWithLookup (uint64_t until_address, bool shift_begin_address,
                                            int n_threads, faster_t* dest_store) {
  // TODO: maybe switch to an initial phase for GC to avoid concurrent actions (e.g. checkpoint, grow index, etc.)

  if (hlog.begin_address.load() >= until_address) {
    throw std::invalid_argument {"Invalid until address; should be larger than hlog.begin_address"};
  }
  if (until_address > hlog.safe_read_only_address.control()) {
    throw std::invalid_argument {"Can compact only until hlog.safe_read_only_address"};
  }
  if (dest_store == nullptr) {
    // active records will be copied to this store's tail
    dest_store = this;
  }

  if (!epoch_.IsProtected() || !dest_store->epoch_.IsProtected()) {
    throw std::invalid_argument {"Thread should have an active FASTER session"};
  }

  std::deque<std::thread> threads;
  LogPageIterator<faster_t> iter(&hlog, hlog.begin_address.load(),
                                  Address(until_address), &disk);
  CompactionThreadsContext<faster_t> threads_context{ &iter, n_threads-1 };

  // Spawn the threads first
  for (int idx = 0; idx < n_threads - 1; ++idx) {
    threads.emplace_back(&FasterKv<K, V, D>::InternalCompact<faster_t>,
                        this, &threads_context, dest_store, idx);
  }
  InternalCompact(&threads_context, dest_store, -1); // participate in the compaction

  // Wait for threads
  // NOTE: since we have an active session, we *must* periodically refresh
  //       in order to allow progress for remaining active threads
  //       -- thus using blocking `thread.join` is not an option
  int remaining = n_threads - 1;
  while (remaining > 0) {
    for (int idx = 0; idx < n_threads - 1; ++idx) {
      if (threads_context.done[idx].load() && threads[idx].joinable()) {
        threads[idx].join();
        --remaining;
      }
    }
    CompletePending(false);
    if (dest_store != this) {
      dest_store->CompletePending(false);
    }
    std::this_thread::yield();
  }

  if (shift_begin_address) {
    // Truncate log & update hash index
    static std::atomic<bool> truncated (false);
    static std::atomic<bool> completed (false);

    GcState::truncate_callback_t truncate_callback = [](uint64_t offset) {
      truncated = true;
    };
    GcState::complete_callback_t complete_callback = []() {
      completed = true;
    };
    // TODO: delay if checkpointing
    bool result = ShiftBeginAddress(Address(until_address), truncate_callback, complete_callback);
    if (!result) return false;

    // block until truncation & hash index update finishes
    while(!truncated || !completed) {
      CompletePending(false);
      if (dest_store != this) {
        dest_store->CompletePending(false);
      }
      std::this_thread::yield();
    }
    bool done;
    do {
      done = CompletePending(false);
      if (dest_store != this) {
        dest_store->CompletePending(false);
      }
      std::this_thread::yield();
    } while (!done);
    Refresh();
  }
  return true;
}


template<class K, class V, class D>
template<class F>
inline void FasterKv<K, V, D>::InternalCompact(CompactionThreadsContext<F>* ct_ctx,
                                                faster_t* dest_store, int thread_idx) {
  constexpr int io_check_freq = 20;

  typedef CompactionCopyToTailContext<K, V> copy_to_tail_context_t;
  typedef CompactionPendingRecordEntry<K, V> pending_record_entry_t;
  typedef std::unordered_map<uint64_t, pending_record_entry_t> pending_records_info_t;
  typedef std::deque<pending_record_entry_t> pending_records_queue_t;
  typedef std::deque<pending_record_entry_t*> retry_records_queue_t;

  pending_records_info_t pending_records_info;
  pending_records_queue_t pending_records_queue;
  retry_records_queue_t retry_records_queue;
  size_t num_iter = 0;
  bool dest_store_differs = (dest_store != this);

  // used locally when iterating log
  Address record_address;
  KeyHash hash;

  // Callback for record exists operations
  auto callback = [](IAsyncContext* ctxt, Status result) {
    CallbackContext<CompactionExists<K, V>> context(ctxt);
    assert(result == Status::Ok || result == Status::NotFound);

    uint64_t address = context->record_address().control();
    auto records_info = static_cast<pending_records_info_t*>(context->records_info());
    auto records_queue = static_cast<pending_records_queue_t*>(context->records_queue());

    if (result == Status::NotFound) {
      // retrieve record info
      auto record_info = records_info->find(address);
      assert(record_info != records_info->end());
      // push record info to pending records queue
      records_queue->push_back(record_info->second);
    }
    // remove info for this record, since it has been processed
    records_info->erase(address);
  };

  record_t* record;
  pending_record_entry_t* record_info;
  uint8_t pending_record_entry [sizeof(pending_record_entry_t)];
  LogPageCollection<F> pages (
    LogPageCollection<F>::kDefaultNumPages,
    hlog.sector_size); // first GetNext() will return false

  // Start session for each spawned thread
  if (thread_idx >= 0) {
    StartSession();
    if (dest_store_differs) {
      dest_store->StartSession();
    }
  }

  bool pages_available = true;
  while(true) {
    if (!retry_records_queue.empty()) {
      // pop next entry from retry queue
      record_info = retry_records_queue.front();
      retry_records_queue.pop_front();
    }
    else if (pages_available) {
      // get next record from hybrid log
      HashBucketEntry expected_entry;
      record = pages.GetNextRecord(record_address);

      if (record == nullptr) {
        // No more records in this page

        // Shound not move to a new page, until all pending
        // requests for this page have completed
        if (!pending_records_info.empty() ||
            !pending_records_queue.empty() ||
            !retry_records_queue.empty()) {
          goto complete_pending;
        }
        // Try to get next page
        Refresh();
        if(!ct_ctx->iter->GetNextPage(pages)) {
          // No more pages
          pages_available = false;
        }
        continue;
      }
      if (record->header.tombstone && !dest_store_differs)  {
        // no need to copy to tail
        goto complete_pending;
      }
      // find and store the hash bucket of record
      // NOTE: a hash bucket *must* exist, since the record exists in the hybrid log
      hash = record->key().GetHash();
      assert( FindEntry(hash, expected_entry) != nullptr );
      // search entire hash chain (i.e. until record adress)
      record_info = new (pending_record_entry) pending_record_entry_t(
                            record, record_address, expected_entry, record_address + 1);
    } else {
      goto complete_pending;
    }

    { // Issue record exists request
      // store record info
      assert(pending_records_info.find(
                record_info->address.control()) == pending_records_info.end());
      pending_records_info.insert({ record_info->address.control(), *record_info });

      // Try to find a more recent record in the (recordAddress, tailAddress] range
      CompactionExists<K, V> context(record_info->record, record_info->address,
                                    &pending_records_info, &pending_records_queue);
      Status status = RecordExists(context, callback, record_info->search_min_offset);
      assert(status == Status::Ok || status == Status::NotFound || status == Status::Pending);

      if (status != Status::Pending) {
        // clear record info and, if should copy to tail, add to pending queue
        pending_records_info.erase(record_info->address.control());
        if (status == Status::NotFound) {
          pending_records_queue.push_back({ *record_info });
        }
      }
    }
    if (static_cast<void*>(record_info) != static_cast<void*>(pending_record_entry)) {
      delete record_info;
    }

complete_pending:
    if ((num_iter % io_check_freq == 0) || record == nullptr) {
      CompletePending(false);
      if (dest_store_differs) dest_store->CompletePending(false);
      if (record == nullptr) std::this_thread::yield();
    }
    // Handle pending requests
    size_t size = pending_records_queue.size();
    for (size_t idx = 0; idx < size; idx++) {
      auto const& pending_record = pending_records_queue.front();
      pending_records_queue.pop_front();

      // Copy to tail if no other more recent entry with same key exists
      copy_to_tail_context_t copy_context{ pending_record.record, pending_record.expected_entry,
                                            static_cast<void*>(dest_store) };

      OperationStatus status = ConditionalCopyToTail(copy_context);
      assert(status == OperationStatus::SUCCESS ||
             status == OperationStatus::ABORTED ||
             status == OperationStatus::RECORD_ON_DISK);

      if (status == OperationStatus::RECORD_ON_DISK) {
        // could not determine if record is live -- push record to retry queue
        // NOTE: next time we try, we'll search only the newly introduced hash chain part
        auto record_info = new pending_record_entry_t(pending_record.record, pending_record.address,
                                                      copy_context.expected_entry,
                                                      copy_context.search_min_offset);
        retry_records_queue.push_back(record_info);
      }
    }

    ++num_iter;
    if (!pages_available &&               // no more records to compact
        pending_records_info.empty() &&   // no callbacks pending
        pending_records_queue.empty() &&  // no pending records to handle
        retry_records_queue.empty()) {    // no retry requests to handle
          break;
    }
  }
  // Wait for requests completion
  bool done = false;
  while (true) {
    // Complete requests on both logs (if different)
    done = CompletePending(false);
    if (dest_store_differs) {
      done = dest_store->CompletePending(false) && done;
    }
    if (done) break;
    std::this_thread::yield();
  }

  // Stop session for each spawned thread
  if (thread_idx >= 0) {
    StopSession();
    if (dest_store_differs) dest_store->StopSession();
    // Mark thread as finished
    ct_ctx->done[thread_idx].store(true);
  }
}

template <class K, class V, class D>
template <class EC>
inline Status FasterKv<K, V, D>::RecordExists(EC& context, AsyncCallback callback, Address min_offset) {
  typedef PendingExistsContext<EC> pending_exists_context_t;
  pending_exists_context_t pending_context {context, callback, min_offset};

  if(thread_ctx().phase != Phase::REST) {
    const_cast<faster_t*>(this)->HeavyEnter();
  }
  // Retrieve hash index bucket for this entry
  KeyHash hash = pending_context.get_key_hash();
  HashBucketEntry entry;
  const AtomicHashBucketEntry* atomic_entry = FindEntry(hash, entry);
  if(!atomic_entry) {
    // no record found
    return Status::NotFound;
  }

  Address address = entry.address();
  Address head_address = hlog.head_address.load();
  Address begin_address = hlog.begin_address.load();
  if(address >= head_address) {
    // Look through the in-memory portion of the log, to find the first record (if any) whose key matches.
    const record_t* record = reinterpret_cast<const record_t*>(hlog.Get(address));
    if(!pending_context.is_key_equal(record->key())) {
      address = TraceBackForKeyMatchCtxt(pending_context, record->header.previous_address(), head_address);
    }
  }

  Status status;
  if(address >= head_address) {
    // Mutable, fuzzy or immutable region [in-memory]
    status = (address >= min_offset) ? Status::Ok : Status::NotFound;
  }
  else if(address >= begin_address) {
    // Record not available in-memory -- issue disk I/O request
    pending_context.go_async(thread_ctx().phase, thread_ctx().version, address, entry);
    bool async;
    status = HandleOperationStatus(thread_ctx(), pending_context, OperationStatus::RECORD_ON_DISK, async);
    assert(status == Status::Pending);
  }
  else {
    // No record found
    status = Status::NotFound;
  }
  return status;
}

template <class K, class V, class D>
template <class CC>
inline OperationStatus FasterKv<K, V, D>::ConditionalCopyToTail(CC& copy_context) {
  faster_t* dest_store = static_cast<faster_t*>(copy_context.dest_store);

  if(thread_ctx().phase != Phase::REST) {
    HeavyEnter();
  }
  if(dest_store != this && dest_store->thread_ctx().phase != Phase::REST) {
    dest_store->HeavyEnter();
  }

  HashBucketEntry expected_entry { copy_context.expected_entry };

  // Find hash index bucket for this key (must exist)
  KeyHash hash = copy_context.get_key_hash();
  HashBucketEntry entry;
  AtomicHashBucketEntry* atomic_entry = FindOrCreateEntry(hash, entry);
  assert(atomic_entry != nullptr);
  assert(atomic_entry->load().address() != Address::kInvalidAddress);

  if (entry != expected_entry) {
    // Hash-chain changed since last time!
    if (expected_entry.address() < hlog.head_address.load()) {
      // Part of the hash chain we need to check extends to disk -- need to re-check chain
      copy_context.expected_entry = entry;
      copy_context.search_min_offset = expected_entry.address() + 1;
      return OperationStatus::RECORD_ON_DISK;
    }

    // Check if an entry with same key was inserted during this time
    Address address = entry.address();
    record_t* record = reinterpret_cast<record_t*>(hlog.Get(address));
    if(!copy_context.is_key_equal(record->key())) {
      address = TraceBackForKeyMatchCtxt(copy_context, record->header.previous_address(),
                                          expected_entry.address() + 1);
    }

    if (address > expected_entry.address()) {
      // Some other entry with *same* key was inserted -- abort copy
      return OperationStatus::ABORTED;
    }
    assert(address == expected_entry.address());
    // Update expected entry to reflect new hash chain
    expected_entry = entry;
  }

  // Append entry to the log
  uint32_t record_size = record_t::size(copy_context.key_size(), copy_context.value_size());
  Address new_address = dest_store->BlockAllocate(record_size, this);
  record_t* record = reinterpret_cast<record_t*>(dest_store->hlog.Get(new_address));
  // Copy record
  assert(copy_context.copy_at(record, record_size));

  if (dest_store == this) {
    // Case: Single log compaction, or RMW conditional copy from cold to hot
    assert(!copy_context.is_tombstone());

    // Replace record header
    new(record) record_t{
      RecordInfo{
        static_cast<uint16_t>(thread_ctx().version),
        true, false, false, expected_entry.address() }
    };
    // Try to update hash bucket address
    HashBucketEntry updated_entry{ new_address, hash.tag(), false };
    if(atomic_entry->compare_exchange_strong(entry, updated_entry)) {
      // Installed the new record in the hash table.
      return OperationStatus::SUCCESS;
    }
    // Hash-chain changed since last time
  }
  else {
    // Case: hot-cold compaction
    HashBucketEntry dest_entry;
    AtomicHashBucketEntry* dest_atomic_entry = dest_store->FindOrCreateEntry(hash, dest_entry);
    // NOTE: dest_entry can be kInvalidAddress for hot-cold, if key does not exists in cold store
    HashBucketEntry dest_updated_entry{ new_address, hash.tag(), false };
    // NOTE: we don't have to check if new records for the same key have been inserted in the meantime.
    //       this can only happen if we are concurrently doing cold-cold log compaction. Even in this case,
    //       records found in hot log have priority over those in cold one. This means that the thread
    //       performing the cold-cold compaction will properly check for updated chain (and possibly abort).
    // Replace record header
    new(record) record_t{
      RecordInfo{
        static_cast<uint16_t>(dest_store->thread_ctx().version),
        true, copy_context.is_tombstone(), false, dest_entry.address() }
    };
    // Try to update hash bucket address -- retry until succeed
    if(dest_atomic_entry->compare_exchange_strong(dest_entry, dest_updated_entry)) {
      // Installed the new record in the hash table.
      return OperationStatus::SUCCESS;
    }
    dest_store->Refresh();
  }
  record->header.invalid = true;

  // retry request
  Refresh();
  return ConditionalCopyToTail(copy_context);
}

/// When invoked, compacts the hybrid-log between the begin address and a
/// passed in offset (`untilAddress`).
template <class K, class V, class D>
bool FasterKv<K, V, D>::Compact(uint64_t untilAddress)
{
  // First, initialize a mini FASTER that will store all live records in
  // the range [beginAddress, untilAddress).
  Address begin = hlog.begin_address.load();
  auto size = 2 * (untilAddress - begin.control());
  if (size < 0) return false;

  auto pSize = PersistentMemoryMalloc<D>::kPageSize;
  size = std::max(8 * pSize, size);

  if (size % pSize != 0) size += pSize - (size % pSize);

  faster_t tempKv(min_table_size_, size, "");
  tempKv.StartSession();

  // In the first phase of compaction, scan the hybrid-log between addresses
  // [beginAddress, untilAddress), adding all live records to the mini FASTER.
  // On encountering a tombstone, we try to delete the record from the mini
  // instance of FASTER.
  int numOps = 0;
  LogRecordIterator<faster_t> iter(&hlog, Buffering::DOUBLE_PAGE, begin,
                              Address(untilAddress), &disk);
  while (true) {
    auto r = iter.GetNext();
    if (r == nullptr) break;

    if (!r->header.tombstone) {
      CompactionUpsert<K, V> ctxt(r);
      auto cb = [](IAsyncContext* ctxt, Status result) {
        CallbackContext<CompactionUpsert<K, V>> context(ctxt);
        assert(result == Status::Ok);
      };
      tempKv.Upsert(ctxt, cb, 0);
    } else {
      CompactionDelete<K, V> ctxt(r);
      auto cb = [](IAsyncContext* ctxt, Status result) {
        CallbackContext<CompactionDelete<K, V>> context(ctxt);
        assert(result == Status::Ok);
      };
      tempKv.Delete(ctxt, cb, 0);
    }

    if (++numOps % 1000 == 0) {
      tempKv.Refresh();
      Refresh();
    }
  }

  // Scan the remainder of the hybrid log, deleting all encountered records
  // from the temporary/mini FASTER instance.
  auto upto = LogScanForValidity(Address(untilAddress), &tempKv);

  // Finally, scan through all records within the temporary FASTER instance,
  // inserting those that don't already exist within FASTER's mutable region.
  numOps = 0;
  LogRecordIterator<faster_t> iter2(&tempKv.hlog, Buffering::DOUBLE_PAGE,
                               tempKv.hlog.begin_address.load(),
                               tempKv.hlog.GetTailAddress(), &tempKv.disk);
  while (true) {
    auto r = iter2.GetNext();
    if (r == nullptr) break;

    if (!r->header.tombstone && !ContainsKeyInMemory(r->key(), upto)) {
      CompactionUpsert<K, V> ctxt(r);
      auto cb = [](IAsyncContext* ctxt, Status result) {
        CallbackContext<CompactionUpsert<K, V>> context(ctxt);
        assert(result == Status::Ok);
      };

      Upsert(ctxt, cb, 0);
    }

    if (++numOps % 1000 == 0) {
      tempKv.Refresh();
      Refresh();
    }

    // The safe-read-only region might have moved forward since the previous
    // log scan. If it has, perform another validity scan over the delta.
    if (upto < hlog.safe_read_only_address.load()) {
      upto = LogScanForValidity(upto, &tempKv);
    }
  }

  tempKv.StopSession();
  return true;
}

/// Scans the hybrid log starting at `from` until the safe-read-only address,
/// deleting all encountered records from within a passed in temporary FASTER
/// instance.
///
/// Useful for log compaction where the temporary instance contains potentially
/// live records that were found before `from` on the log. This method will then
/// delete all records from within that instance that are dead because they exist
/// in the safe-read-only region of the main FASTER instance.
///
/// Returns the address upto which the scan was performed.
template <class K, class V, class D>
Address FasterKv<K, V, D>::LogScanForValidity(Address from, faster_t* temp)
{
  // Scan upto the safe read only region of the log, deleting all encountered
  // records from the temporary instance of FASTER. Since the safe-read-only
  // offset can advance while we're scanning, we repeat this operation until
  // we converge.
  Address sRO = hlog.safe_read_only_address.load();
  while (from < sRO) {
    int numOps = 0;
    LogRecordIterator<faster_t> iter(&hlog, Buffering::DOUBLE_PAGE, from,
                                sRO, &disk);
    while (true) {
      auto r = iter.GetNext();
      if (r == nullptr) break;

      CompactionDelete<K, V> ctxt(r);
      auto cb = [](IAsyncContext* ctxt, Status result) {
        CallbackContext<CompactionDelete<K, V>> context(ctxt);
        assert(result == Status::Ok);
      };
      temp->Delete(ctxt, cb, 0);

      if (++numOps % 1000 == 0) {
        temp->Refresh();
        Refresh();
      }
    }

    // Refresh Faster, updating our start and end addresses for the convergence
    // check in the while loop above.
    Refresh();
    from = sRO;
    sRO = hlog.safe_read_only_address.load();
  }

  return sRO;
}

/// Checks if a key exists between a passed in address (`offset`) and the
/// current tail of the hybrid log.
template <class K, class V, class D>
bool FasterKv<K, V, D>::ContainsKeyInMemory(key_t key, Address offset)
{
  // First, retrieve the hash table entry corresponding to this key.
  KeyHash hash = key.GetHash();
  HashBucketEntry _entry;
  const AtomicHashBucketEntry* atomic_entry = FindEntry(hash, _entry);
  if (!atomic_entry) return false;

  HashBucketEntry entry = atomic_entry->load();
  Address address = entry.address();

  if (address >= offset) {
    // Look through the in-memory portion of the log, to find the first record
    // (if any) whose key matches.
    const record_t* record =
              reinterpret_cast<const record_t*>(hlog.Get(address));
    if(key != record->key()) {
      address = TraceBackForKeyMatch(key, record->header.previous_address(),
                                     offset);
    }
  }

  // If we found a record after the passed in address then we succeeded.
  // Otherwise, we failed and so return false.
  if (address >= offset) return true;
  return false;
}


}
} // namespace FASTER::core<|MERGE_RESOLUTION|>--- conflicted
+++ resolved
@@ -1700,11 +1700,7 @@
       address = TraceBackForKeyMatchCtxt(*pending_context, record->header.previous_address(), min_offset);
     }
   }
-<<<<<<< HEAD
-  assert(address >= pending_context->entry.address());
-=======
   assert(address >= pending_context->entry.address()); // part of the same hash chain
->>>>>>> 3a77bc0c
 
   if(address > pending_context->entry.address()) {
     // This handles two mutually exclusive cases. In both cases InternalRmw will be called immediately:
