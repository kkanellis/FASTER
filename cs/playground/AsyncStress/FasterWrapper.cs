--- conflicted
+++ resolved
@@ -1,13 +1,7 @@
-<<<<<<< HEAD
-﻿using System;
-=======
-﻿// Copyright (c) Microsoft Corporation. All rights reserved.
+// Copyright (c) Microsoft Corporation. All rights reserved.
 // Licensed under the MIT license.
 
-using FASTER.core;
-using Xunit;
 using System;
->>>>>>> 9dcb7776
 using System.IO;
 using System.Threading;
 using System.Threading.Tasks;
