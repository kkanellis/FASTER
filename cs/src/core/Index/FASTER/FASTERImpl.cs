--- conflicted
+++ resolved
@@ -204,13 +204,8 @@
                 pendingContext.userContext = userContext;
                 pendingContext.entry.word = entry.word;
                 pendingContext.logicalAddress = logicalAddress;
-<<<<<<< HEAD
-                pendingContext.version = threadCtx.Value.version;
-                pendingContext.serialNum = threadCtx.Value.serialNum;
-=======
                 pendingContext.version = sessionCtx.version;
                 pendingContext.serialNum = sessionCtx.serialNum;
->>>>>>> ce319178
             }
             #endregion
 
@@ -601,13 +596,8 @@
                 pendingContext.userContext = userContext;
                 pendingContext.entry.word = entry.word;
                 pendingContext.logicalAddress = logicalAddress;
-<<<<<<< HEAD
-                pendingContext.version = threadCtx.Value.version;
-                pendingContext.serialNum = threadCtx.Value.serialNum;
-=======
                 pendingContext.version = sessionCtx.version;
                 pendingContext.serialNum = sessionCtx.serialNum;
->>>>>>> ce319178
             }
             #endregion
 
@@ -940,13 +930,8 @@
                 pendingContext.userContext = userContext;
                 pendingContext.entry.word = entry.word;
                 pendingContext.logicalAddress = logicalAddress;
-<<<<<<< HEAD
-                pendingContext.version = threadCtx.Value.version;
-                pendingContext.serialNum = threadCtx.Value.serialNum;
-=======
                 pendingContext.version = sessionCtx.version;
                 pendingContext.serialNum = sessionCtx.serialNum;
->>>>>>> ce319178
             }
             #endregion
 
@@ -1653,13 +1638,8 @@
                 pendingContext.userContext = userContext;
                 pendingContext.entry.word = entry.word;
                 pendingContext.logicalAddress = logicalAddress;
-<<<<<<< HEAD
-                pendingContext.version = threadCtx.Value.version;
-                pendingContext.serialNum = threadCtx.Value.serialNum;
-=======
                 pendingContext.version = sessionCtx.version;
                 pendingContext.serialNum = sessionCtx.serialNum;
->>>>>>> ce319178
             }
             #endregion
 
