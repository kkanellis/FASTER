﻿// Copyright (c) Microsoft Corporation. All rights reserved.
// Licensed under the MIT license.

#pragma warning disable 0162

using System;
using System.Collections.Concurrent;
using System.Collections.Generic;
using System.Diagnostics;
using System.IO;
using System.Runtime.CompilerServices;
using System.Threading;
using System.Threading.Tasks;

namespace FASTER.core
{

    /// <summary>
    /// FASTER log
    /// </summary>
    public class FasterLog : IDisposable
    {
        private readonly BlittableAllocator<Empty, byte> allocator;
        private readonly LightEpoch epoch;
        private ILogCommitManager logCommitManager;

        /// <summary>
        /// Beginning address of log
        /// </summary>
        public long BeginAddress => allocator.BeginAddress;

        /// <summary>
        /// Tail address of log
        /// </summary>
        public long TailAddress => allocator.GetTailAddress();

        /// <summary>
        /// Log flushed until address
        /// </summary>
        public long FlushedUntilAddress => allocator.FlushedUntilAddress;

        /// <summary>
        /// Log commit until address
        /// </summary>
        public long CommittedUntilAddress;

        /// <summary>
        /// Create new log instance
        /// </summary>
        /// <param name="logSettings"></param>
        public FasterLog(FasterLogSettings logSettings)
        {
            logCommitManager = logSettings.LogCommitManager ?? 
                new LocalLogCommitManager(logSettings.LogCommitFile ??
                logSettings.LogDevice.FileName + ".commit");

            epoch = new LightEpoch();
            allocator = new BlittableAllocator<Empty, byte>(
                logSettings.GetLogSettings(), null, 
                null, epoch, e => Commit(e));
            allocator.Initialize();
            Restore();
        }

        /// <summary>
        /// Dispose
        /// </summary>
        public void Dispose()
        {
            allocator.Dispose();
            epoch.Dispose();
        }

        /// <summary>
        /// Append entry to log
        /// </summary>
        /// <param name="entry"></param>
        /// <returns>Logical address of added entry</returns>
        public unsafe long Append(Span<byte> entry)
        {
            epoch.Resume();
            var length = entry.Length;
            var alignedLength = (length + 3) & ~3; // round up to multiple of 4
            BlockAllocate(4 + alignedLength, out long logicalAddress);
            var physicalAddress = allocator.GetPhysicalAddress(logicalAddress);
            *(int*)physicalAddress = length;
            fixed (byte* bp = &entry.GetPinnableReference())
                Buffer.MemoryCopy(bp, (void*)(4 + physicalAddress), length, length);
            epoch.Suspend();
            return logicalAddress;
        }

        /// <summary>
        /// Append entry to log
        /// </summary>
        /// <param name="entry"></param>
        /// <returns>Logical address of added entry</returns>
        public unsafe long Append(byte[] entry)
        {
            epoch.Resume();
            var length = entry.Length;
            var alignedLength = (length + 3) & ~3; // round up to multiple of 4
            BlockAllocate(4 + alignedLength, out long logicalAddress);
            var physicalAddress = allocator.GetPhysicalAddress(logicalAddress);
            *(int*)physicalAddress = length;
            fixed (byte* bp = entry)
                Buffer.MemoryCopy(bp, (void*)(4 + physicalAddress), length, length);
            epoch.Suspend();
            return logicalAddress;
        }

        /// <summary>
        /// Try to append entry to log. If is returns true, we are
        /// done. If it returns false with negative address, user
        /// needs to call TryCompleteAppend to finalize the append.
        /// See TryCompleteAppend for more info.
        /// </summary>
        /// <param name="entry">Entry to be appended to log</param>
        /// <param name="logicalAddress">Logical address of added entry</param>
        /// <returns>Whether the append succeeded</returns>
        public unsafe bool TryAppend(byte[] entry, ref long logicalAddress)
        {
            if (logicalAddress < 0)
                return TryCompleteAppend(entry, ref logicalAddress);

            epoch.Resume();

            var length = entry.Length;
            var alignedLength = (length + 3) & ~3; // round up to multiple of 4

            logicalAddress = allocator.TryAllocate(4 + alignedLength);
            if (logicalAddress <= 0)
            {
                epoch.Suspend();
                return false;
            }

            var physicalAddress = allocator.GetPhysicalAddress(logicalAddress);
            *(int*)physicalAddress = length;
            fixed (byte* bp = entry)
                Buffer.MemoryCopy(bp, (void*)(4 + physicalAddress), length, length);

            epoch.Suspend();
            return true;
        }

        /// <summary>
        /// Try to append entry to log. If is returns true, we are
        /// done. If it returns false with negative address, user
        /// needs to call TryCompleteAppend to finalize the append.
        /// See TryCompleteAppend for more info.
        /// </summary>
        /// <param name="entry">Entry to be appended to log</param>
        /// <param name="logicalAddress">Logical address of added entry</param>
        /// <returns>Whether the append succeeded</returns>
        public unsafe bool TryAppend(Span<byte> entry, ref long logicalAddress)
        {
            if (logicalAddress < 0)
                return TryCompleteAppend(entry, ref logicalAddress);

            epoch.Resume();

            var length = entry.Length;
            var alignedLength = (length + 3) & ~3; // round up to multiple of 4

            logicalAddress = allocator.TryAllocate(4 + alignedLength);
            if (logicalAddress <= 0)
            {
                epoch.Suspend();
                return false;
            }

            var physicalAddress = allocator.GetPhysicalAddress(logicalAddress);
            *(int*)physicalAddress = length;
            fixed (byte* bp = &entry.GetPinnableReference())
                Buffer.MemoryCopy(bp, (void*)(4 + physicalAddress), length, length);
<<<<<<< HEAD

            epoch.Suspend();
            return true;
        }

        private TaskCompletionSource<long> commitTask = new TaskCompletionSource<long>();
        private int commitTaskWaiters;

        /// <summary>
        /// Append entry to log (async) - completes after entry is flushed to storage
        /// </summary>
        /// <param name="entry"></param>
        /// <returns></returns>
        public async ValueTask<long> AppendAsync(byte[] entry)
        {
            long logicalAddress = 0;
            long commitAddress = CommittedUntilAddress;

            while (true)
            {
                if (TryAppend(entry, ref logicalAddress))
                    break;

                while (true)
                {
                    while (commitTaskWaiters < 0) ;
                    if (Interlocked.Increment(ref commitTaskWaiters) >= 0)
                    {
                        var tcs = commitTask;
                        commitAddress = await tcs.Task;
                        Interlocked.Decrement(ref commitTaskWaiters);
                        break;
                    }

                    Interlocked.Decrement(ref commitTaskWaiters);
                }
            }

            while (commitAddress < logicalAddress + 4 + entry.Length)
            {
                while (true)
                {
                    if (Interlocked.Increment(ref commitTaskWaiters) >= 0)
                    {
                        var tcs = commitTask;
                        Interlocked.Decrement(ref commitTaskWaiters);
                        commitAddress = await tcs.Task;
                        break;
                    }

                    Interlocked.Decrement(ref commitTaskWaiters);
                }
            }

            return logicalAddress;
=======

            epoch.Suspend();
            return true;
>>>>>>> ec2a3b59
        }

        /// <summary>
        /// Flush the log until tail
        /// </summary>
        public long FlushAndCommit(bool spinWait = false)
        {
            epoch.Resume();
            allocator.ShiftReadOnlyToTail(out long tailAddress);
            
            if (spinWait)
            {
                while (CommittedUntilAddress < tailAddress)
                {
                    epoch.ProtectAndDrain();
                    Thread.Yield();
                }
            }
            epoch.Suspend();
            return tailAddress;
        }

        /// <summary>
        /// Truncate the log until, but not including, untilAddress
        /// </summary>
        /// <param name="untilAddress"></param>
        public void TruncateUntil(long untilAddress)
        {
            epoch.Resume();
            allocator.ShiftBeginAddress(untilAddress);
            epoch.Suspend();
        }

        /// <summary>
        /// Pull-based iterator interface for scanning FASTER log
        /// </summary>
        /// <param name="beginAddress"></param>
        /// <param name="endAddress"></param>
        /// <param name="scanBufferingMode"></param>
        /// <returns></returns>
        public FasterLogScanIterator Scan(long beginAddress, long endAddress, ScanBufferingMode scanBufferingMode = ScanBufferingMode.DoublePageBuffering)
        {
            return new FasterLogScanIterator(allocator, beginAddress, endAddress, scanBufferingMode, epoch);
        }

        /// <summary>
        /// Create and pin epoch entry for this thread - use with ReleaseThread
        /// if you manage the thread.
        /// DO NOT USE WITH ASYNC CODE
        /// </summary>
        public void AcquireThread()
        {
            epoch.Acquire();
        }

        /// <summary>
        /// Dispose epoch entry for this thread. Use with AcquireThread
        /// if you manage the thread.
        /// DO NOT USE WITH ASYNC CODE
        /// </summary>
        public void ReleaseThread()
        {
            epoch.Release();
        }

        /// <summary>
        /// Block allocate
        /// </summary>
        /// <param name="recordSize"></param>
        /// <param name="logicalAddress"></param>
        [MethodImpl(MethodImplOptions.AggressiveInlining)]
        private void BlockAllocate(int recordSize, out long logicalAddress)
        {
            logicalAddress = allocator.Allocate(recordSize);
            if (logicalAddress >= 0) return;

            while (logicalAddress < 0 && -logicalAddress >= allocator.ReadOnlyAddress)
            {
                epoch.ProtectAndDrain();
                allocator.CheckForAllocateComplete(ref logicalAddress);
                if (logicalAddress < 0)
                {
                    Thread.Yield();
                }
            }

            logicalAddress = logicalAddress < 0 ? -logicalAddress : logicalAddress;

            if (logicalAddress < allocator.ReadOnlyAddress)
            {
                Debug.WriteLine("Allocated address is read-only, retrying");
                BlockAllocate(recordSize, out logicalAddress);
            }
        }

        /// <summary>
        /// Try to complete partial allocation. Succeeds when address
        /// turns positive. If failed with negative address, try the
        /// operation. If failed with zero address, user needs to start 
        /// afresh with a new TryAppend operation.
        /// </summary>
        /// <param name="entry"></param>
        /// <param name="logicalAddress"></param>
        /// <returns>Whether operation succeeded</returns>
        private unsafe bool TryCompleteAppend(byte[] entry, ref long logicalAddress)
        {
            epoch.Resume();

            allocator.CheckForAllocateComplete(ref logicalAddress);

            if (logicalAddress < 0)
            {
                epoch.Suspend();
                return false;
            }

            if (logicalAddress < allocator.ReadOnlyAddress)
            {
                logicalAddress = 0;
                epoch.Suspend();
                return false;
            }

            var length = entry.Length;

            var physicalAddress = allocator.GetPhysicalAddress(logicalAddress);
            *(int*)physicalAddress = length;
            fixed (byte* bp = entry)
                Buffer.MemoryCopy(bp, (void*)(4 + physicalAddress), length, length);

            epoch.Suspend();
            return true;
        }

        /// <summary>
        /// Try to complete partial allocation. Succeeds when address
        /// turns positive. If failed with negative address, try the
        /// operation. If failed with zero address, user needs to start 
        /// afresh with a new TryAppend operation.
        /// </summary>
        /// <param name="entry"></param>
        /// <param name="logicalAddress"></param>
        /// <returns>Whether operation succeeded</returns>
        private unsafe bool TryCompleteAppend(Span<byte> entry, ref long logicalAddress)
        {
            epoch.Resume();

            allocator.CheckForAllocateComplete(ref logicalAddress);

            if (logicalAddress < 0)
            {
                epoch.Suspend();
                return false;
            }

            if (logicalAddress < allocator.ReadOnlyAddress)
            {
                logicalAddress = 0;
                epoch.Suspend();
                return false;
            }

            var length = entry.Length;

            var physicalAddress = allocator.GetPhysicalAddress(logicalAddress);
            *(int*)physicalAddress = length;
            fixed (byte* bp = &entry.GetPinnableReference())
                Buffer.MemoryCopy(bp, (void*)(4 + physicalAddress), length, length);

            epoch.Suspend();
            return true;
        }

        /// <summary>
        /// Commit log
        /// </summary>
        private void Commit(long flushAddress)
        {
            FasterLogRecoveryInfo info = new FasterLogRecoveryInfo();
            info.FlushedUntilAddress = flushAddress;
            info.BeginAddress = allocator.BeginAddress;

            // We can only allow serial monotonic synchronous commit
            lock (this)
            {
                if (flushAddress > CommittedUntilAddress)
                {
                    logCommitManager.Commit(flushAddress, info.ToByteArray());
                    CommittedUntilAddress = flushAddress;
                    // info.DebugPrint();
                }

                Interlocked.Add(ref commitTaskWaiters, -(1 << 16));
                while (commitTaskWaiters != -(1 << 16)) ;
                var _commitTask = commitTask;
                commitTask = new TaskCompletionSource<long>();
                Interlocked.Add(ref commitTaskWaiters, (1 << 16));

                _commitTask.SetResult(flushAddress);
            }
        }

        /// <summary>
        /// Restore log
        /// </summary>
        private void Restore()
        {
            FasterLogRecoveryInfo info = new FasterLogRecoveryInfo();
            var commitInfo = logCommitManager.GetCommitMetadata();

            if (commitInfo == null) return;

            using (var r = new BinaryReader(new MemoryStream(commitInfo)))
            {
                info.Initialize(r);
            }

            var headAddress = info.FlushedUntilAddress - allocator.GetOffsetInPage(info.FlushedUntilAddress);
            if (headAddress == 0) headAddress = Constants.kFirstValidAddress;

            allocator.RestoreHybridLog(info.FlushedUntilAddress, headAddress, info.BeginAddress);
        }
    }
}<|MERGE_RESOLUTION|>--- conflicted
+++ resolved
@@ -174,7 +174,6 @@
             *(int*)physicalAddress = length;
             fixed (byte* bp = &entry.GetPinnableReference())
                 Buffer.MemoryCopy(bp, (void*)(4 + physicalAddress), length, length);
-<<<<<<< HEAD
 
             epoch.Suspend();
             return true;
@@ -230,11 +229,6 @@
             }
 
             return logicalAddress;
-=======
-
-            epoch.Suspend();
-            return true;
->>>>>>> ec2a3b59
         }
 
         /// <summary>
